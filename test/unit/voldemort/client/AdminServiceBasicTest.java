/*
 * Copyright 2008-2009 LinkedIn, Inc
 * 
 * Licensed under the Apache License, Version 2.0 (the "License"); you may not
 * use this file except in compliance with the License. You may obtain a copy of
 * the License at
 * 
 * http://www.apache.org/licenses/LICENSE-2.0
 * 
 * Unless required by applicable law or agreed to in writing, software
 * distributed under the License is distributed on an "AS IS" BASIS, WITHOUT
 * WARRANTIES OR CONDITIONS OF ANY KIND, either express or implied. See the
 * License for the specific language governing permissions and limitations under
 * the License.
 */

package voldemort.client;

import java.io.IOException;
import java.util.ArrayList;
import java.util.Arrays;
import java.util.Collection;
import java.util.HashMap;
import java.util.Iterator;
import java.util.List;
import java.util.Properties;
import java.util.Map.Entry;
import java.util.concurrent.TimeUnit;

import junit.framework.TestCase;

import org.junit.After;
import org.junit.Before;
import org.junit.Test;
import org.junit.runner.RunWith;
import org.junit.runners.Parameterized;
import org.junit.runners.Parameterized.Parameters;

import voldemort.ServerTestUtils;
import voldemort.TestUtils;
import voldemort.client.protocol.admin.AdminClient;
import voldemort.client.rebalance.RebalancePartitionsInfo;
import voldemort.cluster.Cluster;
import voldemort.routing.RoutingStrategy;
import voldemort.routing.RoutingStrategyType;
import voldemort.serialization.SerializerDefinition;
import voldemort.server.VoldemortServer;
import voldemort.store.Store;
import voldemort.store.StoreDefinition;
import voldemort.store.StoreDefinitionBuilder;
import voldemort.store.memory.InMemoryStorageConfiguration;
import voldemort.store.metadata.MetadataStore;
import voldemort.utils.ByteArray;
import voldemort.utils.Pair;
import voldemort.versioning.VectorClock;
import voldemort.versioning.Versioned;

import com.google.common.collect.AbstractIterator;

/**
 * @author afeinberg, bbansal
 */
@RunWith(Parameterized.class)
public class AdminServiceBasicTest extends TestCase {

    private static int NUM_RUNS = 100;
    private static int TEST_STREAM_KEYS_SIZE = 10000;
    private static String testStoreName = "test-replication-memory";
    private static String storesXmlfile = "test/common/voldemort/config/stores.xml";

    private VoldemortServer[] servers;
    private Cluster cluster;
    private AdminClient adminClient;

    private final boolean useNio;

    public AdminServiceBasicTest(boolean useNio) {
        this.useNio = useNio;
    }

    @Parameters
    public static Collection<Object[]> configs() {
        return Arrays.asList(new Object[][] { { true }, { false } });
    }

    @Override
    @Before
    public void setUp() throws IOException {
        cluster = ServerTestUtils.getLocalCluster(2, new int[][] { { 0, 1, 2, 3 }, { 4, 5, 6, 7 } });
        servers = new VoldemortServer[2];

        servers[0] = ServerTestUtils.startVoldemortServer(ServerTestUtils.createServerConfig(useNio,
                                                                                             0,
                                                                                             TestUtils.createTempDir()
                                                                                                      .getAbsolutePath(),
                                                                                             null,
                                                                                             storesXmlfile,
                                                                                             new Properties()),
                                                          cluster);
        servers[1] = ServerTestUtils.startVoldemortServer(ServerTestUtils.createServerConfig(useNio,
                                                                                             1,
                                                                                             TestUtils.createTempDir()
                                                                                                      .getAbsolutePath(),
                                                                                             null,
                                                                                             storesXmlfile,
                                                                                             new Properties()),
                                                          cluster);

        adminClient = ServerTestUtils.getAdminClient(cluster);
    }

    @Override
    @After
    public void tearDown() throws IOException, InterruptedException {
        adminClient.stop();
        for(VoldemortServer server: servers) {
            ServerTestUtils.stopVoldemortServer(server);
        }
    }

    private VoldemortServer getVoldemortServer(int nodeId) {
        return servers[nodeId];
    }

    private AdminClient getAdminClient() {
        return adminClient;
    }

    private Store<ByteArray, byte[]> getStore(int nodeID, String storeName) {
        Store<ByteArray, byte[]> store = getVoldemortServer(nodeID).getStoreRepository()
                                                                   .getStorageEngine(storeName);
        assertNotSame("Store '" + storeName + "' should not be null", null, store);
        return store;
    }

    private boolean isKeyPartition(ByteArray key,
                                   int nodeId,
                                   String storeName,
                                   List<Integer> deletePartitionsList) {
        RoutingStrategy routing = getVoldemortServer(nodeId).getMetadataStore()
                                                            .getRoutingStrategy(storeName);
        for(int partition: routing.getPartitionList(key.get())) {
            if(deletePartitionsList.contains(partition)) {
                return true;
            }
        }
        return false;
    }

    @Test
    public void testUpdateClusterMetadata() {
        Cluster updatedCluster = ServerTestUtils.getLocalCluster(4);
        AdminClient client = getAdminClient();
        for(int i = 0; i < NUM_RUNS; i++) {
            VectorClock clock = ((VectorClock) client.getRemoteCluster(0).getVersion()).incremented(0,
                                                                                                    System.currentTimeMillis());
            client.updateRemoteCluster(0, updatedCluster, clock);

            assertEquals("Cluster should match",
                         updatedCluster,
                         getVoldemortServer(0).getMetadataStore().getCluster());
            assertEquals("AdminClient.getMetdata() should match", client.getRemoteCluster(0)
                                                                        .getValue(), updatedCluster);

            // version should match
            assertEquals("versions should match as well.", clock, client.getRemoteCluster(0)
                                                                        .getVersion());
        }

    }

<<<<<<< HEAD
    @Test
=======
    public void testAddStore() throws Exception {
        AdminClient adminClient = getAdminClient();

        StoreDefinition definition = new StoreDefinitionBuilder().setName("updateTest")
                                                                 .setType(InMemoryStorageConfiguration.TYPE_NAME)
                                                                 .setKeySerializer(new SerializerDefinition("string"))
                                                                 .setValueSerializer(new SerializerDefinition("string"))
                                                                 .setRoutingPolicy(RoutingTier.CLIENT)
                                                                 .setRoutingStrategyType(RoutingStrategyType.CONSISTENT_STRATEGY)
                                                                 .setReplicationFactor(1)
                                                                 .setPreferredReads(1)
                                                                 .setRequiredReads(1)
                                                                 .setPreferredWrites(1)
                                                                 .setRequiredWrites(1)
                                                                 .build();
        adminClient.addStore(definition);

        // now test the store
        StoreClientFactory factory = new SocketStoreClientFactory(new ClientConfig().setBootstrapUrls(
                cluster.getNodeById(0).getSocketUrl().toString()));

        StoreClient<Object, Object> client = factory.getStoreClient("updateTest");
        client.put("abc", "123");
        String s  = (String) client.get("abc").getValue();
        assertEquals(s, "123");

        // test again with a unknown store
        try {
            client = factory.getStoreClient("updateTest2");
            client.put("abc", "123");
            s  = (String) client.get("abc").getValue();
            assertEquals(s, "123");
            fail("Should have received bootstrap failure exception");
        } catch (Exception e) {
            if (!(e instanceof BootstrapFailureException))
                throw e;
        }

        // make sure that the store list we get back from AdminClient
        Versioned<List<StoreDefinition>> list = adminClient.getRemoteStoreDefList(0);
        assertTrue(list.getValue().contains(definition));
    }

>>>>>>> 1f1d05f4
    public void testStateTransitions() {
        // change to REBALANCING STATE
        AdminClient client = getAdminClient();
        client.updateRemoteServerState(getVoldemortServer(0).getIdentityNode().getId(),
                                       MetadataStore.VoldemortState.REBALANCING_MASTER_SERVER,
                                       ((VectorClock) client.getRemoteServerState(0).getVersion()).incremented(0,
                                                                                                               System.currentTimeMillis()));

        MetadataStore.VoldemortState state = getVoldemortServer(0).getMetadataStore()
                                                                  .getServerState();
        assertEquals("State should be changed correctly to rebalancing state",
                     MetadataStore.VoldemortState.REBALANCING_MASTER_SERVER,
                     state);

        // change back to NORMAL state
        client.updateRemoteServerState(getVoldemortServer(0).getIdentityNode().getId(),
                                       MetadataStore.VoldemortState.NORMAL_SERVER,
                                       ((VectorClock) client.getRemoteServerState(0).getVersion()).incremented(0,
                                                                                                               System.currentTimeMillis()));

        state = getVoldemortServer(0).getMetadataStore().getServerState();
        assertEquals("State should be changed correctly to rebalancing state",
                     MetadataStore.VoldemortState.NORMAL_SERVER,
                     state);

        // lets revert back to REBALANCING STATE AND CHECK
        client.updateRemoteServerState(getVoldemortServer(0).getIdentityNode().getId(),
                                       MetadataStore.VoldemortState.REBALANCING_MASTER_SERVER,
                                       ((VectorClock) client.getRemoteServerState(0).getVersion()).incremented(0,
                                                                                                               System.currentTimeMillis()));

        state = getVoldemortServer(0).getMetadataStore().getServerState();

        assertEquals("State should be changed correctly to rebalancing state",
                     MetadataStore.VoldemortState.REBALANCING_MASTER_SERVER,
                     state);

        client.updateRemoteServerState(getVoldemortServer(0).getIdentityNode().getId(),
                                       MetadataStore.VoldemortState.NORMAL_SERVER,
                                       ((VectorClock) client.getRemoteServerState(0).getVersion()).incremented(0,
                                                                                                               System.currentTimeMillis()));

        state = getVoldemortServer(0).getMetadataStore().getServerState();
        assertEquals("State should be changed correctly to rebalancing state",
                     MetadataStore.VoldemortState.NORMAL_SERVER,
                     state);
    }

    @Test
    public void testDeletePartitionEntries() {
        HashMap<ByteArray, byte[]> entrySet = ServerTestUtils.createRandomKeyValuePairs(TEST_STREAM_KEYS_SIZE);

        // insert it into server-0 store
        Store<ByteArray, byte[]> store = getStore(0, testStoreName);
        for(Entry<ByteArray, byte[]> entry: entrySet.entrySet()) {
            store.put(entry.getKey(), new Versioned<byte[]>(entry.getValue()));
        }

        List<Integer> deletePartitionsList = Arrays.asList(0, 2);

        // do delete partitions request
        getAdminClient().deletePartitions(0, testStoreName, deletePartitionsList, null);

        store = getStore(0, testStoreName);
        for(Entry<ByteArray, byte[]> entry: entrySet.entrySet()) {
            if(isKeyPartition(entry.getKey(), 0, testStoreName, deletePartitionsList)) {
                assertEquals("deleted partitions should be missing.", 0, store.get(entry.getKey())
                                                                              .size());
            }
        }
    }

    @Test
    public void testFetchPartitionKeys() {

        HashMap<ByteArray, byte[]> entrySet = ServerTestUtils.createRandomKeyValuePairs(TEST_STREAM_KEYS_SIZE);
        List<Integer> fetchPartitionsList = Arrays.asList(0, 2);

        // insert it into server-0 store
        int fetchPartitionKeyCount = 0;
        Store<ByteArray, byte[]> store = getStore(0, testStoreName);
        for(Entry<ByteArray, byte[]> entry: entrySet.entrySet()) {
            store.put(entry.getKey(), new Versioned<byte[]>(entry.getValue()));
            if(isKeyPartition(entry.getKey(), 0, testStoreName, fetchPartitionsList)) {
                fetchPartitionKeyCount++;
            }
        }

        Iterator<ByteArray> fetchIt = getAdminClient().fetchKeys(0,
                                                                 testStoreName,
                                                                 fetchPartitionsList,
                                                                 null);
        // check values
        int count = 0;
        while(fetchIt.hasNext()) {
            assertEquals("Fetched key should belong to asked partitions",
                         true,
                         isKeyPartition(fetchIt.next(), 0, testStoreName, fetchPartitionsList));
            count++;
        }

        // assert all keys for asked partitions are returned.
        assertEquals("All keys for asked partitions should be received",
                     fetchPartitionKeyCount,
                     count);
    }

    @Test
    public void testTruncate() throws Exception {
        HashMap<ByteArray, byte[]> entrySet = ServerTestUtils.createRandomKeyValuePairs(TEST_STREAM_KEYS_SIZE);

        // insert it into server-0 store
        Store<ByteArray, byte[]> store = getStore(0, testStoreName);
        for(Entry<ByteArray, byte[]> entry: entrySet.entrySet()) {
            store.put(entry.getKey(), new Versioned<byte[]>(entry.getValue()));
        }

        // do truncate request
        getAdminClient().truncate(0, testStoreName);

        store = getStore(0, testStoreName);

        for(Entry<ByteArray, byte[]> entry: entrySet.entrySet()) {
            assertEquals("Deleted key should be missing.", 0, store.get(entry.getKey()).size());
        }
    }

    @Test
    public void testFetch() {
        HashMap<ByteArray, byte[]> entrySet = ServerTestUtils.createRandomKeyValuePairs(TEST_STREAM_KEYS_SIZE);
        List<Integer> fetchPartitionsList = Arrays.asList(0, 2);

        // insert it into server-0 store
        int fetchPartitionKeyCount = 0;
        Store<ByteArray, byte[]> store = getStore(0, testStoreName);
        for(Entry<ByteArray, byte[]> entry: entrySet.entrySet()) {
            store.put(entry.getKey(), new Versioned<byte[]>(entry.getValue()));
            if(isKeyPartition(entry.getKey(), 0, testStoreName, fetchPartitionsList)) {
                fetchPartitionKeyCount++;
            }
        }

        Iterator<Pair<ByteArray, Versioned<byte[]>>> fetchIt = getAdminClient().fetchEntries(0,
                                                                                             testStoreName,
                                                                                             fetchPartitionsList,
                                                                                             null);
        // check values
        int count = 0;
        while(fetchIt.hasNext()) {
            Pair<ByteArray, Versioned<byte[]>> entry = fetchIt.next();
            assertEquals("Fetched entries should belong to asked partitions",
                         true,
                         isKeyPartition(entry.getFirst(), 0, testStoreName, fetchPartitionsList));
            assertEquals("entry value should match",
                         new String(entry.getSecond().getValue()),
                         new String(entrySet.get(entry.getFirst())));
            count++;
        }

        // assert all keys for asked partitions are returned.
        assertEquals("All entries for asked partitions should be received",
                     fetchPartitionKeyCount,
                     count);

    }

    @Test
    public void testUpdate() {
        final HashMap<ByteArray, byte[]> entrySet = ServerTestUtils.createRandomKeyValuePairs(TEST_STREAM_KEYS_SIZE);

        Iterator<Pair<ByteArray, Versioned<byte[]>>> iterator = new AbstractIterator<Pair<ByteArray, Versioned<byte[]>>>() {

            final Iterator<Entry<ByteArray, byte[]>> entrySetItr = entrySet.entrySet().iterator();

            @Override
            protected Pair<ByteArray, Versioned<byte[]>> computeNext() {
                while(entrySetItr.hasNext()) {
                    Entry<ByteArray, byte[]> entry = entrySetItr.next();
                    return new Pair<ByteArray, Versioned<byte[]>>(entry.getKey(),
                                                                  new Versioned<byte[]>(entry.getValue()));
                }
                return endOfData();
            }
        };

        getAdminClient().updateEntries(0, testStoreName, iterator, null);

        // check updated values
        Store<ByteArray, byte[]> store = getStore(0, testStoreName);
        for(Entry<ByteArray, byte[]> entry: entrySet.entrySet()) {
            assertNotSame("entry should be present at store", 0, store.get(entry.getKey()).size());
            assertEquals("entry value should match",
                         new String(entry.getValue()),
                         new String(store.get(entry.getKey()).get(0).getValue()));
        }
    }

    // check the basic rebalanceNode call.
    @Test
    public void testRebalanceNode() {
        HashMap<ByteArray, byte[]> entrySet = ServerTestUtils.createRandomKeyValuePairs(TEST_STREAM_KEYS_SIZE);
        List<Integer> fetchAndUpdatePartitionsList = Arrays.asList(0, 2);

        // insert it into server-0 store
        int fetchPartitionKeyCount = 0;
        Store<ByteArray, byte[]> store = getStore(0, testStoreName);
        for(Entry<ByteArray, byte[]> entry: entrySet.entrySet()) {
            store.put(entry.getKey(), new Versioned<byte[]>(entry.getValue()));
            if(isKeyPartition(entry.getKey(), 0, testStoreName, fetchAndUpdatePartitionsList)) {
                fetchPartitionKeyCount++;
            }
        }

        List<Integer> rebalancePartitionList = Arrays.asList(1, 3);
        RebalancePartitionsInfo stealInfo = new RebalancePartitionsInfo(1,
                                                                        0,
                                                                        rebalancePartitionList,
                                                                        new ArrayList<Integer>(0),
                                                                        Arrays.asList(testStoreName),
                                                                        0);
        int asyncId = adminClient.rebalanceNode(stealInfo);
        assertNotSame("Got a valid rebalanceAsyncId", -1, asyncId);

        getAdminClient().waitForCompletion(1, asyncId, 120, TimeUnit.SECONDS);

        // assert data is copied correctly
        store = getStore(1, testStoreName);
        for(Entry<ByteArray, byte[]> entry: entrySet.entrySet()) {
            if(isKeyPartition(entry.getKey(), 1, testStoreName, rebalancePartitionList)) {
                assertSame("entry should be present at store", 1, store.get(entry.getKey()).size());
                assertEquals("entry value should match",
                             new String(entry.getValue()),
                             new String(store.get(entry.getKey()).get(0).getValue()));
            }
        }
    }

    @Test
    public void testRecoverData() {
        // use store with replication 2, required write 2 for this test.
        String testStoreName = "test-recovery-data";

        HashMap<ByteArray, byte[]> entrySet = ServerTestUtils.createRandomKeyValuePairs(TEST_STREAM_KEYS_SIZE);
        // insert it into server-0 store
        Store<ByteArray, byte[]> store = getStore(0, testStoreName);
        for(Entry<ByteArray, byte[]> entry: entrySet.entrySet()) {
            store.put(entry.getKey(), new Versioned<byte[]>(entry.getValue()));
        }

        // assert server 1 is empty
        store = getStore(1, testStoreName);
        for(Entry<ByteArray, byte[]> entry: entrySet.entrySet()) {
            assertSame("entry should NOT be present at store", 0, store.get(entry.getKey()).size());
        }

        // recover all data
        adminClient.restoreDataFromReplications(1, 2);

        // assert server 1 has all entries for its partitions
        store = getStore(1, testStoreName);
        for(Entry<ByteArray, byte[]> entry: entrySet.entrySet()) {
            ByteArray key = entry.getKey();
            assertSame("entry should be present for key " + key, 1, store.get(entry.getKey())
                                                                         .size());
            assertEquals("entry value should match",
                         new String(entry.getValue()),
                         new String(store.get(entry.getKey()).get(0).getValue()));
        }
    }

    /**
     * @throws IOException
     */
    @Test
    public void testFetchAndUpdate() throws IOException {
        HashMap<ByteArray, byte[]> entrySet = ServerTestUtils.createRandomKeyValuePairs(TEST_STREAM_KEYS_SIZE);
        List<Integer> fetchAndUpdatePartitionsList = Arrays.asList(0, 2);

        // insert it into server-0 store
        int fetchPartitionKeyCount = 0;
        Store<ByteArray, byte[]> store = getStore(0, testStoreName);
        for(Entry<ByteArray, byte[]> entry: entrySet.entrySet()) {
            store.put(entry.getKey(), new Versioned<byte[]>(entry.getValue()));
            if(isKeyPartition(entry.getKey(), 0, testStoreName, fetchAndUpdatePartitionsList)) {
                fetchPartitionKeyCount++;
            }
        }

        // assert that server1 is empty.
        store = getStore(1, testStoreName);
        for(Entry<ByteArray, byte[]> entry: entrySet.entrySet())
            assertEquals("server1 should be empty at start.", 0, store.get(entry.getKey()).size());

        // do fetch And update call server1 <-- server0
        AdminClient client = getAdminClient();
        int id = client.migratePartitions(0, 1, testStoreName, fetchAndUpdatePartitionsList, null);
        client.waitForCompletion(1, id, 60, TimeUnit.SECONDS);

        // check values
        int count = 0;
        store = getStore(1, testStoreName);
        for(Entry<ByteArray, byte[]> entry: entrySet.entrySet()) {
            if(isKeyPartition(entry.getKey(), 0, testStoreName, fetchAndUpdatePartitionsList)) {
                assertEquals("server1 store should contain fetchAndupdated partitions.",
                             1,
                             store.get(entry.getKey()).size());
                assertEquals("entry value should match",
                             new String(entry.getValue()),
                             new String(store.get(entry.getKey()).get(0).getValue()));
                count++;
            }
        }

        // assert all keys for asked partitions are returned.
        assertEquals("All keys for asked partitions should be received",
                     fetchPartitionKeyCount,
                     count);

    }
}<|MERGE_RESOLUTION|>--- conflicted
+++ resolved
@@ -169,9 +169,7 @@
 
     }
 
-<<<<<<< HEAD
-    @Test
-=======
+    @Test
     public void testAddStore() throws Exception {
         AdminClient adminClient = getAdminClient();
 
@@ -190,23 +188,24 @@
         adminClient.addStore(definition);
 
         // now test the store
-        StoreClientFactory factory = new SocketStoreClientFactory(new ClientConfig().setBootstrapUrls(
-                cluster.getNodeById(0).getSocketUrl().toString()));
+        StoreClientFactory factory = new SocketStoreClientFactory(new ClientConfig().setBootstrapUrls(cluster.getNodeById(0)
+                                                                                                             .getSocketUrl()
+                                                                                                             .toString()));
 
         StoreClient<Object, Object> client = factory.getStoreClient("updateTest");
         client.put("abc", "123");
-        String s  = (String) client.get("abc").getValue();
+        String s = (String) client.get("abc").getValue();
         assertEquals(s, "123");
 
         // test again with a unknown store
         try {
             client = factory.getStoreClient("updateTest2");
             client.put("abc", "123");
-            s  = (String) client.get("abc").getValue();
+            s = (String) client.get("abc").getValue();
             assertEquals(s, "123");
             fail("Should have received bootstrap failure exception");
-        } catch (Exception e) {
-            if (!(e instanceof BootstrapFailureException))
+        } catch(Exception e) {
+            if(!(e instanceof BootstrapFailureException))
                 throw e;
         }
 
@@ -215,7 +214,7 @@
         assertTrue(list.getValue().contains(definition));
     }
 
->>>>>>> 1f1d05f4
+    @Test
     public void testStateTransitions() {
         // change to REBALANCING STATE
         AdminClient client = getAdminClient();
