--- conflicted
+++ resolved
@@ -119,10 +119,7 @@
                                             + " rebalanceInfo:" + rebalanceSubTask);
 
                                 try {
-<<<<<<< HEAD
-=======
                                     // TODO : Should not delete data here
->>>>>>> d9f32679
                                     int rebalanceAsyncId = startNodeRebalancing(rebalanceSubTask);
 
                                     try {
