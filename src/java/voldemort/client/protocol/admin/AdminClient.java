--- conflicted
+++ resolved
@@ -65,6 +65,9 @@
         String clusterXml = factory.bootstrapMetadataWithRetries(MetadataStore.CLUSTER_KEY,
                                                                  factory.validateUrls(config.getBootstrapUrls()));
         setCluster(clusterMapper.readCluster(new StringReader(clusterXml)));
+
+        // release all threads/sockets hold by the factory.
+        factory.close();
     }
 
     /**
@@ -137,10 +140,10 @@
      * Pipe fetch from donorNode and update stealerNode in streaming mode.
      */
     public abstract int fetchAndUpdateStreams(int donorNodeId,
-                                               int stealerNodeId,
-                                               String storeName,
-                                               List<Integer> stealList,
-                                               VoldemortFilter filter);
+                                              int stealerNodeId,
+                                              String storeName,
+                                              List<Integer> stealList,
+                                              VoldemortFilter filter);
 
     /**
      * Get the status of asynchornous request
@@ -150,11 +153,7 @@
      * @return A Pair of String (request status) and Boolean (is request
      *         complete?)
      */
-<<<<<<< HEAD
-    public abstract Pair<String, Boolean> getAsyncRequestStatus(int nodeId, String requestId);
-=======
     public abstract AsyncOperationStatus getAsyncRequestStatus(int nodeId, int requestId);
->>>>>>> 1f412ce8
 
     /**
      * update remote metadata on a particular node
@@ -176,31 +175,39 @@
      */
     protected abstract Versioned<byte[]> doGetRemoteMetadata(int remoteNodeId, ByteArray key);
 
-<<<<<<< HEAD
-=======
-    /**
-     * Wait for a task to finish completion, using exponential backoff to poll the task completion
-     * status
+    /**
+     * Wait for a task to finish completion, using exponential backoff to poll
+     * the task completion status
+     * 
      * @param nodeId Id of the node to poll
      * @param requestId Id of the request to check
-     * @param maxWait Maximum time we'll keep checking a request until we give up
-     * @param timeUnit Unit in which {@param maxWait} is expressed
-     * @return True if task finished in {@param maxWait}, false otherwise
+     * @param maxWait Maximum time we'll keep checking a request until we give
+     *        up
+     * @param timeUnit Unit in which
+     * @param maxWait is expressed
+     * @return True if task finished in
+     * @param maxWait , false otherwise
      */
     public boolean waitForCompletion(int nodeId, int requestId, long maxWait, TimeUnit timeUnit) {
         long delay = 250;
-        long maxDelay = 1000*60; /* don't do exponential back off past a certain limit */
+        long maxDelay = 1000 * 60; /*
+                                    * don't do exponential back off past a
+                                    * certain limit
+                                    */
         long waitUntil = System.currentTimeMillis() + timeUnit.toMillis(maxWait);
 
-        while (System.currentTimeMillis() < waitUntil) {
+        while(System.currentTimeMillis() < waitUntil) {
             AsyncOperationStatus status = getAsyncRequestStatus(nodeId, requestId);
-            if (status.isComplete())
+            if(status.isComplete())
                 return true;
-            if (delay < maxDelay) /* keep doubling the wait period until we rach maxDelay */
+            if(delay < maxDelay) /*
+                                  * keep doubling the wait period until we rach
+                                  * maxDelay
+                                  */
                 delay <<= 2;
             try {
                 Thread.sleep(delay);
-            } catch (InterruptedException e) {
+            } catch(InterruptedException e) {
                 Thread.currentThread().interrupt();
             }
         }
@@ -208,11 +215,8 @@
         return false;
     }
 
-    public MetadataStore getMetadata() {
-        return metadata;
-    }
-
->>>>>>> 1f412ce8
+    public abstract void close();
+
     /* Helper functions */
 
     /**
