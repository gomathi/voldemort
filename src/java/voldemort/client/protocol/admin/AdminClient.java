/*
 * Copyright 2008-2009 LinkedIn, Inc
 * 
 * Licensed under the Apache License, Version 2.0 (the "License"); you may not
 * use this file except in compliance with the License. You may obtain a copy of
 * the License at
 * 
 * http://www.apache.org/licenses/LICENSE-2.0
 * 
 * Unless required by applicable law or agreed to in writing, software
 * distributed under the License is distributed on an "AS IS" BASIS, WITHOUT
 * WARRANTIES OR CONDITIONS OF ANY KIND, either express or implied. See the
 * License for the specific language governing permissions and limitations under
 * the License.
 */

package voldemort.client.protocol.admin;

import java.io.DataInputStream;
import java.io.DataOutputStream;
import java.io.File;
import java.io.FileOutputStream;
import java.io.IOException;
import java.io.StringReader;
import java.net.Socket;
import java.nio.channels.Channels;
import java.nio.channels.FileChannel;
import java.nio.channels.ReadableByteChannel;
import java.util.Arrays;
import java.util.HashMap;
import java.util.Iterator;
import java.util.List;
import java.util.Map;
import java.util.Map.Entry;
import java.util.Set;
import java.util.concurrent.ExecutorService;
import java.util.concurrent.Executors;
import java.util.concurrent.ThreadFactory;
import java.util.concurrent.TimeUnit;
import java.util.concurrent.atomic.AtomicBoolean;

import org.apache.commons.io.FileUtils;
import org.apache.log4j.Logger;

import voldemort.VoldemortException;
import voldemort.client.ClientConfig;
import voldemort.client.SocketStoreClientFactory;
import voldemort.client.protocol.RequestFormatType;
import voldemort.client.protocol.VoldemortFilter;
import voldemort.client.protocol.pb.ProtoUtils;
import voldemort.client.protocol.pb.VAdminProto;
import voldemort.client.protocol.pb.VAdminProto.RebalancePartitionInfoMap;
import voldemort.client.protocol.pb.VProto;
import voldemort.client.protocol.pb.VProto.RequestType;
import voldemort.client.rebalance.RebalancePartitionsInfo;
import voldemort.cluster.Cluster;
import voldemort.cluster.Node;
import voldemort.routing.RoutingStrategy;
import voldemort.routing.RoutingStrategyFactory;
import voldemort.server.protocol.admin.AsyncOperationStatus;
import voldemort.server.rebalance.RebalancerState;
import voldemort.server.rebalance.VoldemortRebalancingException;
import voldemort.store.ErrorCodeMapper;
import voldemort.store.StoreDefinition;
import voldemort.store.metadata.MetadataStore;
import voldemort.store.metadata.MetadataStore.VoldemortState;
import voldemort.store.mysql.MysqlStorageConfiguration;
import voldemort.store.readonly.ReadOnlyStorageConfiguration;
import voldemort.store.readonly.ReadOnlyStorageFormat;
import voldemort.store.readonly.ReadOnlyStorageMetadata;
import voldemort.store.readonly.ReadOnlyUtils;
import voldemort.store.slop.Slop;
import voldemort.store.slop.Slop.Operation;
import voldemort.store.socket.SocketDestination;
import voldemort.store.views.ViewStorageConfiguration;
import voldemort.utils.ByteArray;
import voldemort.utils.ByteUtils;
import voldemort.utils.NetworkClassLoader;
import voldemort.utils.Pair;
import voldemort.utils.RebalanceUtils;
import voldemort.utils.Utils;
import voldemort.versioning.VectorClock;
import voldemort.versioning.Version;
import voldemort.versioning.Versioned;
import voldemort.xml.ClusterMapper;
import voldemort.xml.StoreDefinitionsMapper;

import com.google.common.collect.AbstractIterator;
import com.google.common.collect.Lists;
import com.google.common.collect.Maps;
import com.google.common.collect.Sets;
import com.google.protobuf.ByteString;
import com.google.protobuf.Message;

/**
 * AdminClient is intended for administrative functionality that is useful and
 * often needed, but should be used sparingly (if at all) at the application
 * level.
 * <p>
 * Some of the uses of AdminClient include
 * <ul>
 * <li>Extraction of data for backups</li>
 * <li>Extraction of all keys</li>
 * <li>Bulk loading entries</li>
 * <li>Migrating partitions</li>
 * <li>Get/Update metadata info from selective Nodes</li>
 * <li>Used extensively by rebalancing (dynamic node addition/deletion) feature
 * (presently in development).</li>
 * </ul>
 * 
 */
public class AdminClient {

    private static final Logger logger = Logger.getLogger(AdminClient.class);
    private final ErrorCodeMapper errorMapper;
    private final SocketPool pool;
    private final NetworkClassLoader networkClassLoader;
    private static final ClusterMapper clusterMapper = new ClusterMapper();
    private static final StoreDefinitionsMapper storeMapper = new StoreDefinitionsMapper();

    // Parameters for exponential back off
    private static final long INITIAL_DELAY = 250; // Initial delay
    private static final long PRINT_STATS_THRESHOLD = 10000;
    private static final long PRINT_STATS_INTERVAL = 5 * 60 * 1000; // 5 minutes
    private final AdminClientConfig adminClientConfig;

    public final static List<String> restoreStoreEngineBlackList = Arrays.asList(MysqlStorageConfiguration.TYPE_NAME,
                                                                                 ReadOnlyStorageConfiguration.TYPE_NAME,
                                                                                 ViewStorageConfiguration.TYPE_NAME);

    private Cluster currentCluster;

    /**
     * Create an instance of AdminClient given a URL of a node in the cluster.
     * The bootstrap URL is used to get the cluster metadata.
     * 
     * @param bootstrapURL URL pointing to the bootstrap node
     * @param adminClientConfig Configuration for AdminClient specifying client
     *        parameters eg. <br>
     *        <ul>
     *        <t>
     *        <li>number of threads</li>
     *        <li>number of sockets per node</li>
     *        <li>socket buffer size</li>
     *        </ul>
     */
    public AdminClient(String bootstrapURL, AdminClientConfig adminClientConfig) {
        this.currentCluster = getClusterFromBootstrapURL(bootstrapURL);
        this.errorMapper = new ErrorCodeMapper();
        this.pool = createSocketPool(adminClientConfig);
        this.networkClassLoader = new NetworkClassLoader(Thread.currentThread()
                                                               .getContextClassLoader());
        this.adminClientConfig = adminClientConfig;
    }

    /**
     * Create an instance of AdminClient given a {@link Cluster} object.
     * 
     * @param cluster Initialized cluster object, describing the nodes we wish
     *        to contact
     * @param adminClientConfig Configuration for AdminClient specifying client
     *        parameters eg. <br>
     *        <ul>
     *        <t>
     *        <li>number of threads</li>
     *        <li>number of sockets per node</li>
     *        <li>socket buffer size</li>
     *        </ul>
     */
    public AdminClient(Cluster cluster, AdminClientConfig adminClientConfig) {
        this.currentCluster = cluster;
        this.errorMapper = new ErrorCodeMapper();
        this.pool = createSocketPool(adminClientConfig);
        this.networkClassLoader = new NetworkClassLoader(Thread.currentThread()
                                                               .getContextClassLoader());
        this.adminClientConfig = adminClientConfig;
    }

    private Cluster getClusterFromBootstrapURL(String bootstrapURL) {
        ClientConfig config = new ClientConfig();
        // try to bootstrap metadata from bootstrapUrl
        config.setBootstrapUrls(bootstrapURL);
        SocketStoreClientFactory factory = new SocketStoreClientFactory(config);
        // get Cluster from bootStrapUrl
        String clusterXml = factory.bootstrapMetadataWithRetries(MetadataStore.CLUSTER_KEY,
                                                                 factory.validateUrls(config.getBootstrapUrls()));
        // release all threads/sockets hold by the factory.
        factory.close();

        return clusterMapper.readCluster(new StringReader(clusterXml), false);
    }

    private SocketPool createSocketPool(AdminClientConfig config) {
        TimeUnit unit = TimeUnit.SECONDS;
        return new SocketPool(config.getMaxConnectionsPerNode(),
                              (int) unit.toMillis(config.getAdminConnectionTimeoutSec()),
                              (int) unit.toMillis(config.getAdminSocketTimeoutSec()),
                              config.getAdminSocketBufferSize(),
                              config.getAdminSocketKeepAlive());
    }

    private <T extends Message.Builder> T sendAndReceive(int nodeId, Message message, T builder) {
        Node node = this.getAdminClientCluster().getNodeById(nodeId);
        SocketDestination destination = new SocketDestination(node.getHost(),
                                                              node.getAdminPort(),
                                                              RequestFormatType.ADMIN_PROTOCOL_BUFFERS);
        SocketAndStreams sands = pool.checkout(destination);

        try {
            DataOutputStream outputStream = sands.getOutputStream();
            DataInputStream inputStream = sands.getInputStream();
            ProtoUtils.writeMessage(outputStream, message);
            outputStream.flush();

            return ProtoUtils.readToBuilder(inputStream, builder);
        } catch(IOException e) {
            close(sands.getSocket());
            throw new VoldemortException(e);
        } finally {
            pool.checkin(destination, sands);
        }
    }

    /**
     * Update a stream of key/value entries at the given node. The iterator
     * entries are <em>streamed</em> from the client to the server:
     * <ol>
     * <li>Client performs a handshake with the server (sending in the update
     * entries request with a store name and a {@link VoldemortFilter} instance.
     * </li>
     * <li>While entryIterator has entries, the client will keep sending the
     * updates one after another to the server, buffering the data, without
     * waiting for a response from the server.</li>
     * <li>After iteration is complete, send an end of stream message, force a
     * flush of the buffer, check the response on the server to check if a
     * {@link VoldemortException} has occured.</li>
     * </ol>
     * 
     * @param nodeId Id of the remote node (where we wish to update the entries)
     * @param storeName Store name for the entries
     * @param entryIterator Iterator of key-value pairs for the entries
     * @param filter Custom filter implementation to filter out entries which
     *        should not be updated.
     * @throws VoldemortException
     */
    public void updateEntries(int nodeId,
                              String storeName,
                              Iterator<Pair<ByteArray, Versioned<byte[]>>> entryIterator,
                              VoldemortFilter filter) {
        Node node = this.getAdminClientCluster().getNodeById(nodeId);
        SocketDestination destination = new SocketDestination(node.getHost(),
                                                              node.getAdminPort(),
                                                              RequestFormatType.ADMIN_PROTOCOL_BUFFERS);
        SocketAndStreams sands = pool.checkout(destination);
        DataOutputStream outputStream = sands.getOutputStream();
        DataInputStream inputStream = sands.getInputStream();
        boolean firstMessage = true;
        long printStatsTimer = System.currentTimeMillis() + PRINT_STATS_INTERVAL;
        long entryCount = 0;

        try {
            if(entryIterator.hasNext()) {
                while(entryIterator.hasNext()) {
                    Pair<ByteArray, Versioned<byte[]>> entry = entryIterator.next();
                    VAdminProto.PartitionEntry partitionEntry = VAdminProto.PartitionEntry.newBuilder()
                                                                                          .setKey(ProtoUtils.encodeBytes(entry.getFirst()))
                                                                                          .setVersioned(ProtoUtils.encodeVersioned(entry.getSecond()))
                                                                                          .build();
                    VAdminProto.UpdatePartitionEntriesRequest.Builder updateRequest = VAdminProto.UpdatePartitionEntriesRequest.newBuilder()
                                                                                                                               .setStore(storeName)
                                                                                                                               .setPartitionEntry(partitionEntry);
                    entryCount++;
                    if(firstMessage) {
                        if(filter != null) {
                            updateRequest.setFilter(encodeFilter(filter));
                        }

                        ProtoUtils.writeMessage(outputStream,
                                                VAdminProto.VoldemortAdminRequest.newBuilder()
                                                                                 .setType(VAdminProto.AdminRequestType.UPDATE_PARTITION_ENTRIES)
                                                                                 .setUpdatePartitionEntries(updateRequest)
                                                                                 .build());
                        outputStream.flush();
                        firstMessage = false;
                    } else {
                        ProtoUtils.writeMessage(outputStream, updateRequest.build());
                        if(printStatsTimer <= System.currentTimeMillis()
                           || 0 == entryCount % PRINT_STATS_THRESHOLD) {
                            logger.info("UpdatePartitionEntries: fetched " + entryCount
                                        + " to node " + nodeId + " for store " + storeName);
                            printStatsTimer = System.currentTimeMillis() + PRINT_STATS_INTERVAL;
                        }
                    }
                }
                ProtoUtils.writeEndOfStream(outputStream);
                outputStream.flush();
                VAdminProto.UpdatePartitionEntriesResponse.Builder updateResponse = ProtoUtils.readToBuilder(inputStream,
                                                                                                             VAdminProto.UpdatePartitionEntriesResponse.newBuilder());
                if(updateResponse.hasError()) {
                    throwException(updateResponse.getError());
                }
            }
        } catch(IOException e) {
            close(sands.getSocket());
            throw new VoldemortException(e);
        } finally {
            pool.checkin(destination, sands);
        }
    }

    private void initiateFetchRequest(DataOutputStream outputStream,
                                      String storeName,
                                      HashMap<Integer, List<Integer>> replicaToPartitionList,
                                      VoldemortFilter filter,
                                      boolean fetchValues,
                                      boolean fetchMasterEntries,
                                      Cluster initialCluster,
                                      long skipRecords) throws IOException {
        HashMap<Integer, List<Integer>> filteredReplicaToPartitionList = Maps.newHashMap();
        if(fetchMasterEntries) {
            if(!replicaToPartitionList.containsKey(0)) {
                throw new VoldemortException("Could not find any partitions for primary replica type");
            } else {
                filteredReplicaToPartitionList.put(0, replicaToPartitionList.get(0));
            }
        } else {
            filteredReplicaToPartitionList.putAll(replicaToPartitionList);
        }
        VAdminProto.FetchPartitionEntriesRequest.Builder fetchRequest = VAdminProto.FetchPartitionEntriesRequest.newBuilder()
                                                                                                                .setFetchValues(fetchValues)
                                                                                                                .addAllReplicaToPartition(ProtoUtils.encodePartitionTuple(filteredReplicaToPartitionList))
                                                                                                                .setStore(storeName)
                                                                                                                .setSkipRecords(skipRecords);

        try {
            if(filter != null) {
                fetchRequest.setFilter(encodeFilter(filter));
            }
        } catch(IOException e) {
            throw new VoldemortException(e);
        }

        if(initialCluster != null) {
            fetchRequest.setInitialCluster(new ClusterMapper().writeCluster(initialCluster));
        }

        VAdminProto.VoldemortAdminRequest request = VAdminProto.VoldemortAdminRequest.newBuilder()
                                                                                     .setType(VAdminProto.AdminRequestType.FETCH_PARTITION_ENTRIES)
                                                                                     .setFetchPartitionEntries(fetchRequest)
                                                                                     .build();
        ProtoUtils.writeMessage(outputStream, request);
        outputStream.flush();

    }

    private VAdminProto.FetchPartitionEntriesResponse responseFromStream(DataInputStream inputStream,
                                                                         int size)
            throws IOException {
        byte[] input = new byte[size];
        ByteUtils.read(inputStream, input);
        VAdminProto.FetchPartitionEntriesResponse.Builder response = VAdminProto.FetchPartitionEntriesResponse.newBuilder();
        response.mergeFrom(input);

        return response.build();
    }

    /**
     * Legacy interface for fetching entries. See
     * {@link AdminClient#fetchEntries(int, String, HashMap, VoldemortFilter, boolean, Cluster, long)}
     * for more information.
     * 
     * @param nodeId Id of the node to fetch from
     * @param storeName Name of the store
     * @param partitionList List of the partitions
     * @param filter Custom filter implementation to filter out entries which
     *        should not be fetched.
     * @param fetchMasterEntries Fetch an entry only if master replica
     * @param skipRecords Number of records to skip
     * @return An iterator which allows entries to be streamed as they're being
     *         iterated over.
     */
    public Iterator<Pair<ByteArray, Versioned<byte[]>>> fetchEntries(int nodeId,
                                                                     String storeName,
                                                                     List<Integer> partitionList,
                                                                     VoldemortFilter filter,
                                                                     boolean fetchMasterEntries,
                                                                     long skipRecords) {
        return fetchEntries(nodeId,
                            storeName,
                            getReplicaToPartitionMap(nodeId, storeName, partitionList),
                            filter,
                            fetchMasterEntries,
                            null,
                            skipRecords);
    }

    /**
     * Legacy interface for fetching entries. See
     * {@link AdminClient#fetchEntries(int, String, HashMap, VoldemortFilter, boolean, Cluster, long)}
     * for more information.
     * 
     * @param nodeId Id of the node to fetch from
     * @param storeName Name of the store
     * @param partitionList List of the partitions
     * @param filter Custom filter implementation to filter out entries which
     *        should not be fetched.
     * @param fetchMasterEntries Fetch an entry only if master replica
     * @return An iterator which allows entries to be streamed as they're being
     *         iterated over.
     */
    public Iterator<Pair<ByteArray, Versioned<byte[]>>> fetchEntries(int nodeId,
                                                                     String storeName,
                                                                     List<Integer> partitionList,
                                                                     VoldemortFilter filter,
                                                                     boolean fetchMasterEntries) {
        return fetchEntries(nodeId, storeName, partitionList, filter, fetchMasterEntries, 0);
    }

    /**
     * Fetch key/value tuples belonging to this map of replica type to partition
     * list
     * <p>
     * 
     * <b>Streaming API</b> - The server keeps sending the messages as it's
     * iterating over the data. Once iteration has finished, the server sends an
     * "end of stream" marker and flushes its buffer. A response indicating a
     * {@link VoldemortException} may be sent at any time during the process.
     * <br>
     * 
     * <p>
     * Entries are being streamed <em>as the iteration happens</em> i.e. the
     * whole result set is <b>not</b> buffered in memory.
     * 
     * @param nodeId Id of the node to fetch from
     * @param storeName Name of the store
     * @param replicaToPartitionList Mapping of replica type to partition list
     * @param filter Custom filter implementation to filter out entries which
     *        should not be fetched.
     * @param fetchMasterEntries Fetch an entry only if master replica
     * @param initialCluster The cluster metadata to use while making the
     *        decision to fetch entries. This is important during rebalancing
     *        where-in we want to fetch keys using an older metadata compared to
     *        the new one.
     * @param skipRecords Number of records to skip
     * @return An iterator which allows entries to be streamed as they're being
     *         iterated over.
     */
    public Iterator<Pair<ByteArray, Versioned<byte[]>>> fetchEntries(int nodeId,
                                                                     String storeName,
                                                                     HashMap<Integer, List<Integer>> replicaToPartitionList,
                                                                     VoldemortFilter filter,
                                                                     boolean fetchMasterEntries,
                                                                     Cluster initialCluster,
                                                                     long skipRecords) {

        Node node = this.getAdminClientCluster().getNodeById(nodeId);
        final SocketDestination destination = new SocketDestination(node.getHost(),
                                                                    node.getAdminPort(),
                                                                    RequestFormatType.ADMIN_PROTOCOL_BUFFERS);
        final SocketAndStreams sands = pool.checkout(destination);
        DataOutputStream outputStream = sands.getOutputStream();
        final DataInputStream inputStream = sands.getInputStream();

        try {
            initiateFetchRequest(outputStream,
                                 storeName,
                                 replicaToPartitionList,
                                 filter,
                                 true,
                                 fetchMasterEntries,
                                 initialCluster,
                                 skipRecords);
        } catch(IOException e) {
            close(sands.getSocket());
            pool.checkin(destination, sands);
            throw new VoldemortException(e);
        }

        return new AbstractIterator<Pair<ByteArray, Versioned<byte[]>>>() {

            @Override
            public Pair<ByteArray, Versioned<byte[]>> computeNext() {
                try {
                    int size = inputStream.readInt();
                    if(size == -1) {
                        pool.checkin(destination, sands);
                        return endOfData();
                    }

                    VAdminProto.FetchPartitionEntriesResponse response = responseFromStream(inputStream,
                                                                                            size);

                    if(response.hasError()) {
                        pool.checkin(destination, sands);
                        throwException(response.getError());
                    }

                    VAdminProto.PartitionEntry partitionEntry = response.getPartitionEntry();

                    return Pair.create(ProtoUtils.decodeBytes(partitionEntry.getKey()),
                                       ProtoUtils.decodeVersioned(partitionEntry.getVersioned()));
                } catch(IOException e) {
                    close(sands.getSocket());
                    pool.checkin(destination, sands);
                    throw new VoldemortException(e);
                }
            }
        };

    }

    /**
     * Legacy interface for fetching entries. See
     * {@link AdminClient#fetchKeys(int, String, HashMap, VoldemortFilter, boolean, Cluster, long)}
     * for more information.
     * 
     * @param nodeId Id of the node to fetch from
     * @param storeName Name of the store
     * @param partitionList List of the partitions to retrieve
     * @param filter Custom filter implementation to filter out entries which
     *        should not be fetched.
     * @param fetchMasterEntries Fetch a key only if master replica
     * @param skipRecords Number of keys to skip
     * @return An iterator which allows keys to be streamed as they're being
     *         iterated over.
     */
    public Iterator<ByteArray> fetchKeys(int nodeId,
                                         String storeName,
                                         List<Integer> partitionList,
                                         VoldemortFilter filter,
                                         boolean fetchMasterEntries,
                                         long skipRecords) {
        return fetchKeys(nodeId,
                         storeName,
                         getReplicaToPartitionMap(nodeId, storeName, partitionList),
                         filter,
                         fetchMasterEntries,
                         null,
                         skipRecords);
    }

    /**
     * Legacy interface for fetching entries. See
     * {@link AdminClient#fetchKeys(int, String, HashMap, VoldemortFilter, boolean, Cluster, long)}
     * for more information.
     * 
     * @param nodeId Id of the node to fetch from
     * @param storeName Name of the store
     * @param partitionList List of the partitions to retrieve
     * @param filter Custom filter implementation to filter out entries which
     *        should not be fetched.
     * @param fetchMasterEntries Fetch a key only if master replica
     * @return An iterator which allows keys to be streamed as they're being
     *         iterated over.
     */
    public Iterator<ByteArray> fetchKeys(int nodeId,
                                         String storeName,
                                         List<Integer> partitionList,
                                         VoldemortFilter filter,
                                         boolean fetchMasterEntries) {
        return fetchKeys(nodeId, storeName, partitionList, filter, fetchMasterEntries, 0);
    }

    /**
     * Fetch all keys belonging to the map of replica type to partition list.
     * Identical to {@link AdminClient#fetchEntries} but
     * <em>only fetches the keys</em>
     * 
     * @param nodeId The node id from where to fetch the keys
     * @param storeName The store name whose keys we want to retrieve
     * @param replicaToPartitionList Map of replica type to corresponding
     *        partition list
     * @param filter Custom filter
     * @param initialCluster Cluster to use for selecting a key. If null, use
     *        the default metadata from the metadata store
     * @param skipRecords Number of records to skip [ Used for sampling ]
     * @return Returns an iterator of the keys
     */
    public Iterator<ByteArray> fetchKeys(int nodeId,
                                         String storeName,
                                         HashMap<Integer, List<Integer>> replicaToPartitionList,
                                         VoldemortFilter filter,
                                         boolean fetchMasterEntries,
                                         Cluster initialCluster,
                                         long skipRecords) {
        Node node = this.getAdminClientCluster().getNodeById(nodeId);
        final SocketDestination destination = new SocketDestination(node.getHost(),
                                                                    node.getAdminPort(),
                                                                    RequestFormatType.ADMIN_PROTOCOL_BUFFERS);
        final SocketAndStreams sands = pool.checkout(destination);
        DataOutputStream outputStream = sands.getOutputStream();
        final DataInputStream inputStream = sands.getInputStream();

        try {
            initiateFetchRequest(outputStream,
                                 storeName,
                                 replicaToPartitionList,
                                 filter,
                                 false,
                                 fetchMasterEntries,
                                 initialCluster,
                                 skipRecords);
        } catch(IOException e) {
            close(sands.getSocket());
            pool.checkin(destination, sands);
            throw new VoldemortException(e);
        }

        return new AbstractIterator<ByteArray>() {

            @Override
            public ByteArray computeNext() {
                try {
                    int size = inputStream.readInt();
                    if(size == -1) {
                        pool.checkin(destination, sands);
                        return endOfData();
                    }

                    VAdminProto.FetchPartitionEntriesResponse response = responseFromStream(inputStream,
                                                                                            size);

                    if(response.hasError()) {
                        pool.checkin(destination, sands);
                        throwException(response.getError());
                    }

                    return ProtoUtils.decodeBytes(response.getKey());
                } catch(IOException e) {
                    close(sands.getSocket());
                    pool.checkin(destination, sands);
                    throw new VoldemortException(e);
                }

            }
        };
    }

    /**
     * RestoreData from copies on other machines for the given nodeId
     * <p>
     * Recovery mechanism to recover and restore data actively from replicated
     * copies in the cluster.<br>
     * 
     * @param nodeId Id of the node to restoreData
     * @param parallelTransfers number of transfers
     * @throws InterruptedException
     */
    public void restoreDataFromReplications(int nodeId, int parallelTransfers) {
        ExecutorService executors = Executors.newFixedThreadPool(parallelTransfers,
                                                                 new ThreadFactory() {

                                                                     public Thread newThread(Runnable r) {
                                                                         Thread thread = new Thread(r);
                                                                         thread.setName("restore-data-thread");
                                                                         return thread;
                                                                     }
                                                                 });
        try {
            List<StoreDefinition> storeDefList = getRemoteStoreDefList(nodeId).getValue();
            Cluster cluster = getRemoteCluster(nodeId).getValue();

            List<StoreDefinition> writableStores = Lists.newArrayList();
            for(StoreDefinition def: storeDefList) {
                if(def.isView()) {
                    logger.info("Ignoring store " + def.getName() + " since it is a view");
                } else if(restoreStoreEngineBlackList.contains(def.getType())) {
                    logger.info("Ignoring store " + def.getName()
                                + " since we don't support restoring for " + def.getType()
                                + " storage engine");
                } else if(def.getReplicationFactor() == 1) {
                    logger.info("Ignoring store " + def.getName()
                                + " since replication factor is set to 1");
                } else {
                    writableStores.add(def);
                }
            }
            for(StoreDefinition def: writableStores) {
                restoreStoreFromReplication(nodeId, cluster, def, executors);
            }
        } finally {
            executors.shutdown();
            try {
                executors.awaitTermination(adminClientConfig.getRestoreDataTimeoutSec(),
                                           TimeUnit.SECONDS);
            } catch(InterruptedException e) {
                logger.error("Interrupted while waiting restore operation to finish.");
            }
            logger.info("Finished restoring data.");
        }
    }

    /**
     * For a particular node, finds out all the [replica, partition] tuples it
     * needs to steal in order to be brought back to normal state
     * 
     * @param restoringNode The id of the node which needs to be restored
     * @param cluster The cluster definition
     * @param storeDef The store definition to use
     * @return Map of node id to map of replica type and corresponding partition
     *         list
     */
    public Map<Integer, HashMap<Integer, List<Integer>>> getReplicationMapping(int restoringNode,
                                                                               Cluster cluster,
                                                                               StoreDefinition storeDef) {

        Map<Integer, Integer> partitionToNodeId = RebalanceUtils.getCurrentPartitionMapping(cluster);
        Map<Integer, HashMap<Integer, List<Integer>>> returnMap = Maps.newHashMap();

        RoutingStrategy strategy = new RoutingStrategyFactory().updateRoutingStrategy(storeDef,
                                                                                      cluster);
        List<Integer> restoringNodePartition = cluster.getNodeById(restoringNode).getPartitionIds();

        // Go over every partition. As long as one of them belongs to the
        // current node list, find its replica
        for(Node node: cluster.getNodes()) {
            for(int partitionId: node.getPartitionIds()) {
                List<Integer> replicatingPartitions = strategy.getReplicatingPartitionList(partitionId);
                List<Integer> extraCopyReplicatingPartitions = Lists.newArrayList(replicatingPartitions);

                if(replicatingPartitions.size() <= 1) {
                    throw new VoldemortException("Store "
                                                 + storeDef.getName()
                                                 + " cannot be restored from replica because replication factor = 1");
                }

                if(replicatingPartitions.removeAll(restoringNodePartition)) {
                    if(replicatingPartitions.size() == 0) {
                        throw new VoldemortException("Found a case where-in the overlap of "
                                                     + "the node partition list results in no replicas "
                                                     + "being left in replicating list");
                    }

                    // Pick the first element and find its position in the
                    // origin replicating list
                    int replicaType = extraCopyReplicatingPartitions.indexOf(replicatingPartitions.get(0));
                    int partition = extraCopyReplicatingPartitions.get(0);
                    int nodeId = partitionToNodeId.get(replicatingPartitions.get(0));

                    HashMap<Integer, List<Integer>> replicaToPartitionList = null;
                    if(returnMap.containsKey(nodeId)) {
                        replicaToPartitionList = returnMap.get(nodeId);
                    } else {
                        replicaToPartitionList = Maps.newHashMap();
                        returnMap.put(nodeId, replicaToPartitionList);
                    }

                    List<Integer> partitions = null;
                    if(replicaToPartitionList.containsKey(replicaType)) {
                        partitions = replicaToPartitionList.get(replicaType);
                    } else {
                        partitions = Lists.newArrayList();
                        replicaToPartitionList.put(replicaType, partitions);
                    }
                    partitions.add(partition);
                }

            }
        }
        return returnMap;
    }

    /**
     * For a particular store and node, runs the replication job. This works
     * only for read-write stores
     * 
     * @param restoringNodeId The node which we want to restore
     * @param cluster The cluster metadata
     * @param storeDef The definition of the store which we want to restore
     * @param executorService An executor to allow us to run the replication job
     */
    private void restoreStoreFromReplication(final int restoringNodeId,
                                             final Cluster cluster,
                                             final StoreDefinition storeDef,
                                             final ExecutorService executorService) {
        logger.info("Restoring data for store " + storeDef.getName() + " on node "
                    + restoringNodeId);

        Map<Integer, HashMap<Integer, List<Integer>>> restoreMapping = getReplicationMapping(restoringNodeId,
                                                                                             cluster,
                                                                                             storeDef);
        // migrate partition
        for(final Entry<Integer, HashMap<Integer, List<Integer>>> replicationEntry: restoreMapping.entrySet()) {
            final int donorNodeId = replicationEntry.getKey();
            executorService.submit(new Runnable() {

                public void run() {
                    try {
                        logger.info("Restoring data for store " + storeDef.getName() + " at node "
                                    + restoringNodeId + " from node " + replicationEntry.getKey()
                                    + " partitions:" + replicationEntry.getValue());

                        int migrateAsyncId = migratePartitions(donorNodeId,
                                                               restoringNodeId,
                                                               storeDef.getName(),
                                                               replicationEntry.getValue(),
                                                               null,
                                                               null,
                                                               false);
                        waitForCompletion(restoringNodeId,
                                          migrateAsyncId,
                                          adminClientConfig.getRestoreDataTimeoutSec(),
                                          TimeUnit.SECONDS);

                        logger.info("Restoring data for store:" + storeDef.getName()
                                    + " from node " + donorNodeId + " completed.");
                    } catch(Exception e) {
                        logger.error("Restore operation for store " + storeDef.getName()
                                     + "from node " + donorNodeId + " failed.", e);
                    }
                }
            });
        }
    }

    /**
     * Rebalance a stealer-donor node pair for a set of stores. This is run on
     * the donor node.
     * 
     * @param stealInfos List of partition steal information
     * @return The request id of the async operation
     */
    public int rebalanceNode(List<RebalancePartitionsInfo> stealInfos) {
        List<VAdminProto.RebalancePartitionInfoMap> rebalancePartitionInfoMap = ProtoUtils.encodeRebalancePartitionInfoMap(stealInfos);
        VAdminProto.InitiateRebalanceNodeOnDonorRequest rebalanceNodeRequest = VAdminProto.InitiateRebalanceNodeOnDonorRequest.newBuilder()
                                                                                                                              .addAllRebalancePartitionInfo(rebalancePartitionInfoMap)
                                                                                                                              .build();
        VAdminProto.VoldemortAdminRequest adminRequest = VAdminProto.VoldemortAdminRequest.newBuilder()
                                                                                          .setType(VAdminProto.AdminRequestType.INITIATE_REBALANCE_NODE_ON_DONOR)
                                                                                          .setInitiateRebalanceNodeOnDonor(rebalanceNodeRequest)
                                                                                          .build();
        VAdminProto.AsyncOperationStatusResponse.Builder response = sendAndReceive(stealInfos.get(0)
                                                                                             .getDonorId(),
                                                                                   adminRequest,
                                                                                   VAdminProto.AsyncOperationStatusResponse.newBuilder());

        if(response.hasError())
            throwException(response.getError());

        return response.getRequestId();
    }

    /**
     * Rebalance a stealer-donor node pair for a set of stores. This is run on
     * the stealer node.
     * 
     * @param stealInfo Partition steal information
     * @return The request id of the async operation
     */
    public int rebalanceNode(RebalancePartitionsInfo stealInfo) {
        VAdminProto.RebalancePartitionInfoMap rebalancePartitionInfoMap = ProtoUtils.encodeRebalancePartitionInfoMap(stealInfo);
        VAdminProto.InitiateRebalanceNodeRequest rebalanceNodeRequest = VAdminProto.InitiateRebalanceNodeRequest.newBuilder()
                                                                                                                .setRebalancePartitionInfo(rebalancePartitionInfoMap)
                                                                                                                .build();
        VAdminProto.VoldemortAdminRequest adminRequest = VAdminProto.VoldemortAdminRequest.newBuilder()
                                                                                          .setType(VAdminProto.AdminRequestType.INITIATE_REBALANCE_NODE)
                                                                                          .setInitiateRebalanceNode(rebalanceNodeRequest)
                                                                                          .build();
        VAdminProto.AsyncOperationStatusResponse.Builder response = sendAndReceive(stealInfo.getStealerId(),
                                                                                   adminRequest,
                                                                                   VAdminProto.AsyncOperationStatusResponse.newBuilder());

        if(response.hasError())
            throwException(response.getError());

        return response.getRequestId();
    }

    /**
     * Converts list of partitions to map of replica type to partition list.
     * 
     * @param nodeId Node which is donating data
     * @param storeName Name of store
     * @param partitions List of partitions ( primary OR replicas ) to move
     * @return Map of replica type to partitions
     */
    private HashMap<Integer, List<Integer>> getReplicaToPartitionMap(int nodeId,
                                                                     String storeName,
                                                                     List<Integer> partitions) {

        StoreDefinition def = RebalanceUtils.getStoreDefinitionWithName(getRemoteStoreDefList(nodeId).getValue(),
                                                                        storeName);
        HashMap<Integer, List<Integer>> replicaToPartitionList = Maps.newHashMap();
        for(int replicaNum = 0; replicaNum < def.getReplicationFactor(); replicaNum++) {
            replicaToPartitionList.put(replicaNum, partitions);
        }

        return replicaToPartitionList;
    }

    /**
     * Migrate keys/values belonging to stealPartitionList ( can be primary or
     * replica ) from donor node to stealer node. <b>Does not delete the
     * partitions from donorNode, merely copies them. </b>
     * <p>
     * See
     * {@link AdminClient#migratePartitions(int, int, String, HashMap, VoldemortFilter, Cluster, boolean)}
     * for more details.
     * 
     * 
     * @param donorNodeId Node <em>from</em> which the partitions are to be
     *        streamed.
     * @param stealerNodeId Node <em>to</em> which the partitions are to be
     *        streamed.
     * @param storeName Name of the store to stream.
     * @param stealPartitionList List of partitions to stream.
     * @param filter Custom filter implementation to filter out entries which
     *        should not be deleted.
     * @return The value of the
     *         {@link voldemort.server.protocol.admin.AsyncOperation} created on
     *         stealerNodeId which is performing the operation.
     */
    public int migratePartitions(int donorNodeId,
                                 int stealerNodeId,
                                 String storeName,
                                 List<Integer> stealPartitionList,
                                 VoldemortFilter filter) {
        return migratePartitions(donorNodeId,
                                 stealerNodeId,
                                 storeName,
                                 getReplicaToPartitionMap(donorNodeId,
                                                          storeName,
                                                          stealPartitionList),
                                 filter,
                                 null,
                                 false);
    }

    /**
     * Migrate keys/values belonging to a map of replica type to partition list
     * from donor node to stealer node. <b>Does not delete the partitions from
     * donorNode, merely copies them. </b>
     * <p>
     * This is a background operation (see
     * {@link voldemort.server.protocol.admin.AsyncOperation} that runs on the
     * stealer node where updates are performed.
     * <p>
     * 
     * @param donorNodeId Node <em>from</em> which the partitions are to be
     *        streamed.
     * @param stealerNodeId Node <em>to</em> which the partitions are to be
     *        streamed.
     * @param storeName Name of the store to stream.
     * @param replicaToPartitionList Mapping from replica type to partition to
     *        be stolen
     * @param filter Voldemort post-filter
     * @param initialCluster The cluster metadata to use for making the decision
     *        if the key belongs to these partitions. If not specified, falls
     *        back to the metadata stored on the box
     * @param optimize We can run an optimization at this level where-in we try
     *        avoid copying of data which already exists ( in the form of a
     *        replica ). We do need to disable this when we're trying to recover
     *        a node which was completely damaged ( restore from replica ).
     * @return The value of the
     *         {@link voldemort.server.protocol.admin.AsyncOperation} created on
     *         stealer node which is performing the operation.
     */
    public int migratePartitions(int donorNodeId,
                                 int stealerNodeId,
                                 String storeName,
                                 HashMap<Integer, List<Integer>> replicaToPartitionList,
                                 VoldemortFilter filter,
                                 Cluster initialCluster,
                                 boolean optimize) {
        VAdminProto.InitiateFetchAndUpdateRequest.Builder initiateFetchAndUpdateRequest = VAdminProto.InitiateFetchAndUpdateRequest.newBuilder()
                                                                                                                                   .setNodeId(donorNodeId)
                                                                                                                                   .addAllReplicaToPartition(ProtoUtils.encodePartitionTuple(replicaToPartitionList))
                                                                                                                                   .setStore(storeName);

        try {
            if(filter != null) {
                initiateFetchAndUpdateRequest.setFilter(encodeFilter(filter));
            }
        } catch(IOException e) {
            throw new VoldemortException(e);
        }

        if(initialCluster != null) {
            initiateFetchAndUpdateRequest.setInitialCluster(new ClusterMapper().writeCluster(initialCluster));
        }
        initiateFetchAndUpdateRequest.setOptimize(optimize);

        VAdminProto.VoldemortAdminRequest adminRequest = VAdminProto.VoldemortAdminRequest.newBuilder()
                                                                                          .setInitiateFetchAndUpdate(initiateFetchAndUpdateRequest)
                                                                                          .setType(VAdminProto.AdminRequestType.INITIATE_FETCH_AND_UPDATE)
                                                                                          .build();
        VAdminProto.AsyncOperationStatusResponse.Builder response = sendAndReceive(stealerNodeId,
                                                                                   adminRequest,
                                                                                   VAdminProto.AsyncOperationStatusResponse.newBuilder());

        if(response.hasError()) {
            throwException(response.getError());
        }

        return response.getRequestId();
    }

    /**
     * Delete the store completely (<b>Deletes all data</b>) from the remote
     * node.
     * <p>
     * 
     * @param nodeId The node id on which the store is present
     * @param storeName The name of the store
     */
    public void truncate(int nodeId, String storeName) {
        VAdminProto.TruncateEntriesRequest.Builder truncateRequest = VAdminProto.TruncateEntriesRequest.newBuilder()
                                                                                                       .setStore(storeName);

        VAdminProto.VoldemortAdminRequest request = VAdminProto.VoldemortAdminRequest.newBuilder()
                                                                                     .setType(VAdminProto.AdminRequestType.TRUNCATE_ENTRIES)
                                                                                     .setTruncateEntries(truncateRequest)
                                                                                     .build();
        VAdminProto.TruncateEntriesResponse.Builder response = sendAndReceive(nodeId,
                                                                              request,
                                                                              VAdminProto.TruncateEntriesResponse.newBuilder());

        if(response.hasError()) {
            throwException(response.getError());
        }
    }

    /**
     * Get the status of an Async Operation running at (remote) node.
     * 
     * <b>If The operation is complete, then the operation will be removed from
     * a list of currently running operations.</b>
     * 
     * @param nodeId Id on which the operation is running
     * @param requestId Id of the operation itself
     * @return The status of the operation
     */
    public AsyncOperationStatus getAsyncRequestStatus(int nodeId, int requestId) {
        VAdminProto.AsyncOperationStatusRequest asyncRequest = VAdminProto.AsyncOperationStatusRequest.newBuilder()
                                                                                                      .setRequestId(requestId)
                                                                                                      .build();
        VAdminProto.VoldemortAdminRequest adminRequest = VAdminProto.VoldemortAdminRequest.newBuilder()
                                                                                          .setType(VAdminProto.AdminRequestType.ASYNC_OPERATION_STATUS)
                                                                                          .setAsyncOperationStatus(asyncRequest)
                                                                                          .build();
        VAdminProto.AsyncOperationStatusResponse.Builder response = sendAndReceive(nodeId,
                                                                                   adminRequest,
                                                                                   VAdminProto.AsyncOperationStatusResponse.newBuilder());

        if(response.hasError())
            throwException(response.getError());

        AsyncOperationStatus status = new AsyncOperationStatus(response.getRequestId(),
                                                               response.getDescription());
        status.setStatus(response.getStatus());
        status.setComplete(response.getComplete());

        return status;
    }

    /**
     * Retrieves a list of asynchronous request ids on the server. Does not
     * include the completed requests
     * 
     * @param nodeId The id of the node whose request ids we want
     * @return List of async request ids
     */
    public List<Integer> getAsyncRequestList(int nodeId) {
        return getAsyncRequestList(nodeId, false);
    }

    /**
     * Retrieves a list of asynchronous request ids on the server. Depending on
     * the boolean passed also retrieves the completed requests
     * 
     * @param nodeId The id of the node whose request ids we want
     * @param showComplete Boolean to indicate if we want to include the
     *        completed requests as well
     * @return List of async request ids
     */
    public List<Integer> getAsyncRequestList(int nodeId, boolean showComplete) {
        VAdminProto.AsyncOperationListRequest asyncOperationListRequest = VAdminProto.AsyncOperationListRequest.newBuilder()
                                                                                                               .setShowComplete(showComplete)
                                                                                                               .build();
        VAdminProto.VoldemortAdminRequest adminRequest = VAdminProto.VoldemortAdminRequest.newBuilder()
                                                                                          .setType(VAdminProto.AdminRequestType.ASYNC_OPERATION_LIST)
                                                                                          .setAsyncOperationList(asyncOperationListRequest)
                                                                                          .build();
        VAdminProto.AsyncOperationListResponse.Builder response = sendAndReceive(nodeId,
                                                                                 adminRequest,
                                                                                 VAdminProto.AsyncOperationListResponse.newBuilder());
        if(response.hasError())
            throwException(response.getError());

        return response.getRequestIdsList();
    }

    /**
     * To stop an asynchronous request on the particular node
     * 
     * @param nodeId The id of the node on which the request is running
     * @param requestId The id of the request to terminate
     */
    public void stopAsyncRequest(int nodeId, int requestId) {
        VAdminProto.AsyncOperationStopRequest asyncOperationStopRequest = VAdminProto.AsyncOperationStopRequest.newBuilder()
                                                                                                               .setRequestId(requestId)
                                                                                                               .build();
        VAdminProto.VoldemortAdminRequest adminRequest = VAdminProto.VoldemortAdminRequest.newBuilder()
                                                                                          .setType(VAdminProto.AdminRequestType.ASYNC_OPERATION_STOP)
                                                                                          .setAsyncOperationStop(asyncOperationStopRequest)
                                                                                          .build();
        VAdminProto.AsyncOperationStopResponse.Builder response = sendAndReceive(nodeId,
                                                                                 adminRequest,
                                                                                 VAdminProto.AsyncOperationStopResponse.newBuilder());

        if(response.hasError())
            throwException(response.getError());
    }

    private VAdminProto.VoldemortFilter encodeFilter(VoldemortFilter filter) throws IOException {
        Class<?> cl = filter.getClass();
        byte[] classBytes = networkClassLoader.dumpClass(cl);
        return VAdminProto.VoldemortFilter.newBuilder()
                                          .setName(cl.getName())
                                          .setData(ProtoUtils.encodeBytes(new ByteArray(classBytes)))
                                          .build();
    }

    /**
     * Delete all entries belonging to a list of partitions
     * 
     * @param nodeId Node on which the entries to be deleted
     * @param storeName Name of the store holding the entries
     * @param partitionList List of partitions to delete.
     * @param filter Custom filter implementation to filter out entries which
     *        should not be deleted.
     * @return Number of entries deleted
     */
    public long deletePartitions(int nodeId,
                                 String storeName,
                                 List<Integer> partitionList,
                                 VoldemortFilter filter) {
        return deletePartitions(nodeId,
                                storeName,
                                getReplicaToPartitionMap(nodeId, storeName, partitionList),
                                null,
                                filter);
    }

    /**
     * Delete all entries belonging to all the partitions passed as a map of
     * replica_type to partition list. Works only for RW stores.
     * 
     * @param nodeId Node on which the entries to be deleted
     * @param storeName Name of the store holding the entries
     * @param replicaToPartitionList Map of replica type to partition list
     * @param filter Custom filter implementation to filter out entries which
     *        should not be deleted.
     * @return Number of entries deleted
     */
    public long deletePartitions(int nodeId,
                                 String storeName,
                                 HashMap<Integer, List<Integer>> replicaToPartitionList,
                                 Cluster initialCluster,
                                 VoldemortFilter filter) {
        VAdminProto.DeletePartitionEntriesRequest.Builder deleteRequest = VAdminProto.DeletePartitionEntriesRequest.newBuilder()
                                                                                                                   .addAllReplicaToPartition(ProtoUtils.encodePartitionTuple(replicaToPartitionList))
                                                                                                                   .setStore(storeName);

        try {
            if(filter != null) {
                deleteRequest.setFilter(encodeFilter(filter));
            }
        } catch(IOException e) {
            throw new VoldemortException(e);
        }

        if(initialCluster != null) {
            deleteRequest.setInitialCluster(new ClusterMapper().writeCluster(initialCluster));
        }

        VAdminProto.VoldemortAdminRequest request = VAdminProto.VoldemortAdminRequest.newBuilder()
                                                                                     .setType(VAdminProto.AdminRequestType.DELETE_PARTITION_ENTRIES)
                                                                                     .setDeletePartitionEntries(deleteRequest)
                                                                                     .build();
        VAdminProto.DeletePartitionEntriesResponse.Builder response = sendAndReceive(nodeId,
                                                                                     request,
                                                                                     VAdminProto.DeletePartitionEntriesResponse.newBuilder());

        if(response.hasError())
            throwException(response.getError());

        return response.getCount();
    }

    public void throwException(VProto.Error error) {
        throw errorMapper.getError((short) error.getErrorCode(), error.getErrorMessage());
    }

    private void close(Socket socket) {
        try {
            socket.close();
        } catch(IOException e) {
            logger.warn("Failed to close socket");
        }
    }

    /**
     * Stop the AdminClient cleanly freeing all resources.
     */
    public void stop() {
        this.pool.close();
    }

    /**
     * Wait for async task at (remote) nodeId to finish completion, using
     * exponential backoff to poll the task completion status.
     * <p>
     * 
     * <i>Logs the status at each status check if debug is enabled.</i>
     * 
     * @param nodeId Id of the node to poll
     * @param requestId Id of the request to check
     * @param maxWait Maximum time we'll keep checking a request until we give
     *        up
     * @param timeUnit Unit in which maxWait is expressed.
     * @param higherStatus A higher level async operation object. If this
     *        waiting is being run another async operation this helps us
     *        propagate the status all the way up.
     * @return description The final description attached with the response
     * @throws VoldemortException if task failed to finish in specified maxWait
     *         time.
     */
    public String waitForCompletion(int nodeId,
                                    int requestId,
                                    long maxWait,
                                    TimeUnit timeUnit,
                                    AsyncOperationStatus higherStatus) {
        long delay = INITIAL_DELAY;
        long waitUntil = System.currentTimeMillis() + timeUnit.toMillis(maxWait);

        String description = null;
        while(System.currentTimeMillis() < waitUntil) {
            try {
                AsyncOperationStatus status = getAsyncRequestStatus(nodeId, requestId);
                logger.info("Status from node " + nodeId + " (" + status.getDescription() + ") - "
                            + status.getStatus());
                if(higherStatus != null) {
                    higherStatus.setStatus("Status from node " + nodeId + " ("
                                           + status.getDescription() + ") - " + status.getStatus());
                }
                description = status.getDescription();
                if(status.hasException())
                    throw status.getException();

                if(status.isComplete())
                    return status.getStatus();

                if(delay < adminClientConfig.getMaxBackoffDelayMs())
                    delay <<= 1;

                try {
                    Thread.sleep(delay);
                } catch(InterruptedException e) {
                    Thread.currentThread().interrupt();
                }
            } catch(Exception e) {
                throw new VoldemortException("Failed while waiting for async task (" + description
                                             + ") at node " + nodeId + " to finish", e);
            }
        }
        throw new VoldemortException("Failed to finish task requestId: " + requestId
                                     + " in maxWait " + maxWait + " " + timeUnit.toString());
    }

    /**
     * Wait for async task at (remote) nodeId to finish completion, using
     * exponential backoff to poll the task completion status.
     * <p>
     * 
     * <i>Logs the status at each status check if debug is enabled.</i>
     * 
     * @param nodeId Id of the node to poll
     * @param requestId Id of the request to check
     * @param maxWait Maximum time we'll keep checking a request until we give
     *        up
     * @param timeUnit Unit in which maxWait is expressed.
     * @return description The final description attached with the response
     * @throws VoldemortException if task failed to finish in specified maxWait
     *         time.
     */
    public String waitForCompletion(int nodeId, int requestId, long maxWait, TimeUnit timeUnit) {
        return waitForCompletion(nodeId, requestId, maxWait, timeUnit, null);
    }

    /**
     * Wait till the passed value matches with the metadata value returned by
     * the remote node for the passed key.
     * <p>
     * 
     * <i>Logs the status at each status check if debug is enabled.</i>
     * 
     * @param nodeId Id of the node to poll
     * @param key metadata key to keep checking for current value
     * @param value metadata value should match for exit criteria.
     * @param maxWait Maximum time we'll keep checking a request until we give
     *        up
     * @param timeUnit Unit in which maxWait is expressed.
     */
    public void waitForCompletion(int nodeId,
                                  String key,
                                  String value,
                                  long maxWait,
                                  TimeUnit timeUnit) {
        long delay = INITIAL_DELAY;
        long waitUntil = System.currentTimeMillis() + timeUnit.toMillis(maxWait);

        while(System.currentTimeMillis() < waitUntil) {
            String currentValue = getRemoteMetadata(nodeId, key).getValue();
            if(value.equals(currentValue))
                return;

            logger.debug("waiting for value " + value + " for metadata key " + key
                         + " from remote node " + nodeId + " currentValue " + currentValue);

            if(delay < adminClientConfig.getMaxBackoffDelayMs())
                delay <<= 1;

            try {
                Thread.sleep(delay);
            } catch(InterruptedException e) {
                Thread.currentThread().interrupt();
            }
        }
        throw new VoldemortException("Failed to get matching value " + value + " for key " + key
                                     + " at remote node " + nodeId + " in maximum wait" + maxWait
                                     + " " + timeUnit.toString() + " time.");
    }

    /**
     * Update metadata at the given remoteNodeId.
     * <p>
     * 
     * Metadata keys can be one of {@link MetadataStore#METADATA_KEYS}<br>
     * eg.<br>
     * <li>cluster metadata (cluster.xml as string)
     * <li>stores definitions (stores.xml as string)
     * <li>Server states <br <br>
     * See {@link voldemort.store.metadata.MetadataStore} for more information.
     * 
     * @param remoteNodeId Id of the node
     * @param key Metadata key to update
     * @param value Value for the metadata key
     */
    public void updateRemoteMetadata(int remoteNodeId, String key, Versioned<String> value) {
        ByteArray keyBytes = new ByteArray(ByteUtils.getBytes(key, "UTF-8"));
        Versioned<byte[]> valueBytes = new Versioned<byte[]>(ByteUtils.getBytes(value.getValue(),
                                                                                "UTF-8"),
                                                             value.getVersion());

        VAdminProto.VoldemortAdminRequest request = VAdminProto.VoldemortAdminRequest.newBuilder()
                                                                                     .setType(VAdminProto.AdminRequestType.UPDATE_METADATA)
                                                                                     .setUpdateMetadata(VAdminProto.UpdateMetadataRequest.newBuilder()
                                                                                                                                         .setKey(ByteString.copyFrom(keyBytes.get()))
                                                                                                                                         .setVersioned(ProtoUtils.encodeVersioned(valueBytes))
                                                                                                                                         .build())
                                                                                     .build();
        VAdminProto.UpdateMetadataResponse.Builder response = sendAndReceive(remoteNodeId,
                                                                             request,
                                                                             VAdminProto.UpdateMetadataResponse.newBuilder());
        if(response.hasError())
            throwException(response.getError());
    }

    /**
     * Get the metadata on a remote node.
     * <p>
     * Metadata keys can be one of {@link MetadataStore#METADATA_KEYS}<br>
     * eg.<br>
     * <li>cluster metadata (cluster.xml as string)
     * <li>stores definitions (stores.xml as string)
     * <li>Server states <br <br>
     * See {@link voldemort.store.metadata.MetadataStore} for more information.
     * 
     * @param remoteNodeId Id of the node
     * @param key Metadata key to update
     * @return Metadata with its associated {@link voldemort.versioning.Version}
     */
    public Versioned<String> getRemoteMetadata(int remoteNodeId, String key) {
        ByteArray keyBytes = new ByteArray(ByteUtils.getBytes(key, "UTF-8"));
        VAdminProto.VoldemortAdminRequest request = VAdminProto.VoldemortAdminRequest.newBuilder()
                                                                                     .setType(VAdminProto.AdminRequestType.GET_METADATA)
                                                                                     .setGetMetadata(VAdminProto.GetMetadataRequest.newBuilder()
                                                                                                                                   .setKey(ByteString.copyFrom(keyBytes.get())))
                                                                                     .build();
        VAdminProto.GetMetadataResponse.Builder response = sendAndReceive(remoteNodeId,
                                                                          request,
                                                                          VAdminProto.GetMetadataResponse.newBuilder());

        if(response.hasError())
            throwException(response.getError());

        Versioned<byte[]> value = ProtoUtils.decodeVersioned(response.getVersion());
        return new Versioned<String>(ByteUtils.getString(value.getValue(), "UTF-8"),
                                     value.getVersion());
    }

    /**
     * Update the cluster information {@link MetadataStore#CLUSTER_KEY} on a
     * remote node.
     * <p>
     * 
     * @param nodeId Id of the remote node
     * @param cluster The new cluster object
     * @throws VoldemortException
     */
    public void updateRemoteCluster(int nodeId, Cluster cluster, Version clock)
            throws VoldemortException {
        updateRemoteMetadata(nodeId,
                             MetadataStore.CLUSTER_KEY,
                             new Versioned<String>(clusterMapper.writeCluster(cluster), clock));
    }

    /**
     * Get the cluster information from a remote node.
     * <p>
     * 
     * @param nodeId Node to retrieve information from
     * @return A cluster object with its {@link voldemort.versioning.Version}
     * @throws VoldemortException
     */
    public Versioned<Cluster> getRemoteCluster(int nodeId) throws VoldemortException {
        Versioned<String> value = getRemoteMetadata(nodeId, MetadataStore.CLUSTER_KEY);
        Cluster cluster = clusterMapper.readCluster(new StringReader(value.getValue()), false);
        return new Versioned<Cluster>(cluster, value.getVersion());
    }

    /**
     * Update the store definitions on a remote node.
     * <p>
     * 
     * @param nodeId The node id of the machine
     * @param storesList The new store list
     * @throws VoldemortException
     */
    public void updateRemoteStoreDefList(int nodeId, List<StoreDefinition> storesList)
            throws VoldemortException {
        // get current version.
        VectorClock oldClock = (VectorClock) getRemoteStoreDefList(nodeId).getVersion();

        updateRemoteMetadata(nodeId,
                             MetadataStore.STORES_KEY,
                             new Versioned<String>(storeMapper.writeStoreList(storesList),
                                                   oldClock.incremented(nodeId, 1)));
    }

    /**
     * Retrieve the store definitions from a remote node.
     * <p>
     * 
     * @param nodeId The node id from which we can to remote the store
     *        definition
     * @return The list of store definitions from the remote machine
     * @throws VoldemortException
     */
    public Versioned<List<StoreDefinition>> getRemoteStoreDefList(int nodeId)
            throws VoldemortException {
        Versioned<String> value = getRemoteMetadata(nodeId, MetadataStore.STORES_KEY);
        List<StoreDefinition> storeList = storeMapper.readStoreList(new StringReader(value.getValue()),
                                                                    false);
        return new Versioned<List<StoreDefinition>>(storeList, value.getVersion());
    }

    /**
     * Update the server state (
     * {@link voldemort.store.metadata.MetadataStore.VoldemortState}) on a
     * remote node.
     * 
     * @param nodeId The node id on which we want to update the state
     * @param state The state to update to
     * @param clock The vector clock
     */
    public void updateRemoteServerState(int nodeId,
                                        MetadataStore.VoldemortState state,
                                        Version clock) {
        updateRemoteMetadata(nodeId,
                             MetadataStore.SERVER_STATE_KEY,
                             new Versioned<String>(state.toString(), clock));
    }

    /**
     * Delete the rebalancing metadata related to the store on the stealer node
     * 
     * @param donorNodeId The donor node id
     * @param stealerNodeId The stealer node id
     * @param storeName The name of the store
     */
    public void deleteStoreRebalanceState(int donorNodeId, int stealerNodeId, String storeName) {

        VAdminProto.VoldemortAdminRequest request = VAdminProto.VoldemortAdminRequest.newBuilder()
                                                                                     .setType(VAdminProto.AdminRequestType.DELETE_STORE_REBALANCE_STATE)
                                                                                     .setDeleteStoreRebalanceState(VAdminProto.DeleteStoreRebalanceStateRequest.newBuilder()
                                                                                                                                                               .setNodeId(donorNodeId)
                                                                                                                                                               .setStoreName(storeName)
                                                                                                                                                               .build())
                                                                                     .build();
        VAdminProto.DeleteStoreRebalanceStateResponse.Builder response = sendAndReceive(stealerNodeId,
                                                                                        request,
                                                                                        VAdminProto.DeleteStoreRebalanceStateResponse.newBuilder());
        if(response.hasError())
            throwException(response.getError());

    }

    /**
     * Retrieve the server
     * {@link voldemort.store.metadata.MetadataStore.VoldemortState} from a
     * remote node.
     * 
     * @param nodeId The node from which we want to retrieve the state
     * @return The server state
     */
    public Versioned<VoldemortState> getRemoteServerState(int nodeId) {
        Versioned<String> value = getRemoteMetadata(nodeId, MetadataStore.SERVER_STATE_KEY);
        return new Versioned<VoldemortState>(VoldemortState.valueOf(value.getValue()),
                                             value.getVersion());
    }

    /**
     * Return the remote rebalancer state for remote node
     * 
     * @param nodeId Node id
     * @return The rebalancer state
     */
    public Versioned<RebalancerState> getRemoteRebalancerState(int nodeId) {
        Versioned<String> value = getRemoteMetadata(nodeId, MetadataStore.REBALANCING_STEAL_INFO);
        return new Versioned<RebalancerState>(RebalancerState.create(value.getValue()),
                                              value.getVersion());
    }

    /**
     * Add a new store definition to all active nodes in the cluster.
     * <p>
     * 
     * @param def the definition of the store to add
     */
    public void addStore(StoreDefinition def) {
        for(Node node: currentCluster.getNodes()) {
            addStore(def, node.getId());
        }
    }

    /**
     * Add a new store definition to a particular node
     * <p>
     * 
     * @param def the definition of the store to add
     * @param nodeId Node on which to add the store
     */
    public void addStore(StoreDefinition def, int nodeId) {
        String value = storeMapper.writeStore(def);

        VAdminProto.AddStoreRequest.Builder addStoreRequest = VAdminProto.AddStoreRequest.newBuilder()
                                                                                         .setStoreDefinition(value);
        VAdminProto.VoldemortAdminRequest request = VAdminProto.VoldemortAdminRequest.newBuilder()
                                                                                     .setType(VAdminProto.AdminRequestType.ADD_STORE)
                                                                                     .setAddStore(addStoreRequest)
                                                                                     .build();

        Node node = currentCluster.getNodeById(nodeId);
        if(null == node)
            throw new VoldemortException("Invalid node id (" + nodeId + ") specified");

        logger.info("Adding store " + def.getName() + " on node " + node.getHost() + ":"
                    + node.getId());
        VAdminProto.AddStoreResponse.Builder response = sendAndReceive(nodeId,
                                                                       request,
                                                                       VAdminProto.AddStoreResponse.newBuilder());
        if(response.hasError())
            throwException(response.getError());
        logger.info("Succesfully added " + def.getName() + " on node " + node.getHost() + ":"
                    + node.getId());
    }

    /**
     * Delete a store from all active nodes in the cluster
     * <p>
     * 
     * @param storeName name of the store to delete
     */
    public void deleteStore(String storeName) {
        for(Node node: currentCluster.getNodes()) {
            deleteStore(storeName, node.getId());
        }
    }

    /**
     * Delete a store from a particular node
     * <p>
     * 
     * @param storeName name of the store to delete
     * @param nodeId Node on which we want to delete a store
     */
    public void deleteStore(String storeName, int nodeId) {
        VAdminProto.DeleteStoreRequest.Builder deleteStoreRequest = VAdminProto.DeleteStoreRequest.newBuilder()
                                                                                                  .setStoreName(storeName);
        VAdminProto.VoldemortAdminRequest request = VAdminProto.VoldemortAdminRequest.newBuilder()
                                                                                     .setType(VAdminProto.AdminRequestType.DELETE_STORE)
                                                                                     .setDeleteStore(deleteStoreRequest)
                                                                                     .build();
        Node node = currentCluster.getNodeById(nodeId);
        if(null == node)
            throw new VoldemortException("Invalid node id (" + nodeId + ") specified");

        logger.info("Deleting " + storeName + " on node " + node.getHost() + ":" + node.getId());
        VAdminProto.DeleteStoreResponse.Builder response = sendAndReceive(node.getId(),
                                                                          request,
                                                                          VAdminProto.DeleteStoreResponse.newBuilder());
        if(response.hasError())
            throwException(response.getError());
        logger.info("Successfully deleted " + storeName + " on node " + node.getHost() + ":"
                    + node.getId());
    }

    /**
     * Set cluster info for AdminClient to use.
     * 
     * @param cluster Set the current cluster
     */
    public void setAdminClientCluster(Cluster cluster) {
        this.currentCluster = cluster;
    }

    /**
     * Get the cluster info AdminClient is using.
     * 
     * @return Returns the current cluster being used by the admin client
     */
    public Cluster getAdminClientCluster() {
        return currentCluster;
    }

    /**
     * Rollback RO store to most recent backup of the current store
     * <p>
     * 
     * @param nodeId The node id on which to rollback
     * @param storeName The name of the RO Store to rollback
     * @param pushVersion The version of the push to revert back to
     */
    public void rollbackStore(int nodeId, String storeName, long pushVersion) {
        VAdminProto.RollbackStoreRequest.Builder rollbackStoreRequest = VAdminProto.RollbackStoreRequest.newBuilder()
                                                                                                        .setStoreName(storeName)
                                                                                                        .setPushVersion(pushVersion);

        VAdminProto.VoldemortAdminRequest adminRequest = VAdminProto.VoldemortAdminRequest.newBuilder()
                                                                                          .setRollbackStore(rollbackStoreRequest)
                                                                                          .setType(VAdminProto.AdminRequestType.ROLLBACK_STORE)
                                                                                          .build();
        VAdminProto.RollbackStoreResponse.Builder response = sendAndReceive(nodeId,
                                                                            adminRequest,
                                                                            VAdminProto.RollbackStoreResponse.newBuilder());
        if(response.hasError()) {
            throwException(response.getError());
        }
        return;
    }

    /**
     * Repair the stores on a rebalanced node 'nodeId'
     * <p>
     * 
     * @param nodeId The id of the node on which to do the repair
     */
    public void repairJob(int nodeId) {
        VAdminProto.RepairJobRequest.Builder repairJobRequest = VAdminProto.RepairJobRequest.newBuilder();

        VAdminProto.VoldemortAdminRequest adminRequest = VAdminProto.VoldemortAdminRequest.newBuilder()
                                                                                          .setRepairJob(repairJobRequest)
                                                                                          .setType(VAdminProto.AdminRequestType.REPAIR_JOB)
                                                                                          .build();
        Node node = this.getAdminClientCluster().getNodeById(nodeId);
        SocketDestination destination = new SocketDestination(node.getHost(),
                                                              node.getAdminPort(),
                                                              RequestFormatType.ADMIN_PROTOCOL_BUFFERS);
        SocketAndStreams sands = pool.checkout(destination);

        try {
            DataOutputStream outputStream = sands.getOutputStream();
            ProtoUtils.writeMessage(outputStream, adminRequest);
            outputStream.flush();
        } catch(IOException e) {
            close(sands.getSocket());
            throw new VoldemortException(e);
        } finally {
            pool.checkin(destination, sands);
        }
        return;
    }

    /**
     * Fetch data from directory 'storeDir' on node id
     * <p>
     * 
     * @param nodeId The id of the node on which to fetch the data
     * @param storeName The name of the store
     * @param storeDir The directory from where to read the data
     * @param pushVersion The version of the push
     * @param timeoutMs Time timeout in milliseconds
     * @return The path of the directory where the data is stored finally
     */
    public String fetchStore(int nodeId,
                             String storeName,
                             String storeDir,
                             long pushVersion,
                             long timeoutMs) {
        VAdminProto.FetchStoreRequest.Builder fetchStoreRequest = VAdminProto.FetchStoreRequest.newBuilder()
                                                                                               .setStoreName(storeName)
                                                                                               .setStoreDir(storeDir);
        if(pushVersion > 0) {
            fetchStoreRequest.setPushVersion(pushVersion);
        }

        VAdminProto.VoldemortAdminRequest adminRequest = VAdminProto.VoldemortAdminRequest.newBuilder()
                                                                                          .setFetchStore(fetchStoreRequest)
                                                                                          .setType(VAdminProto.AdminRequestType.FETCH_STORE)
                                                                                          .build();
        VAdminProto.AsyncOperationStatusResponse.Builder response = sendAndReceive(nodeId,
                                                                                   adminRequest,
                                                                                   VAdminProto.AsyncOperationStatusResponse.newBuilder());

        if(response.hasError()) {
            throwException(response.getError());
        }

        int asyncId = response.getRequestId();
        return waitForCompletion(nodeId, asyncId, timeoutMs, TimeUnit.MILLISECONDS);
    }

    /**
     * When a fetch store fails, we don't need to keep the pushed data around.
     * This function deletes its...
     * 
     * @param nodeId The node id on which to delete the data
     * @param storeName The name of the store
     * @param storeDir The directory to delete
     */
    public void failedFetchStore(int nodeId, String storeName, String storeDir) {
        VAdminProto.FailedFetchStoreRequest.Builder failedFetchStoreRequest = VAdminProto.FailedFetchStoreRequest.newBuilder()
                                                                                                                 .setStoreDir(storeDir)
                                                                                                                 .setStoreName(storeName);

        VAdminProto.VoldemortAdminRequest adminRequest = VAdminProto.VoldemortAdminRequest.newBuilder()
                                                                                          .setFailedFetchStore(failedFetchStoreRequest)
                                                                                          .setType(VAdminProto.AdminRequestType.FAILED_FETCH_STORE)
                                                                                          .build();
        VAdminProto.FailedFetchStoreResponse.Builder response = sendAndReceive(nodeId,
                                                                               adminRequest,
                                                                               VAdminProto.FailedFetchStoreResponse.newBuilder());
        if(response.hasError()) {
            throwException(response.getError());
        }
        return;
    }

    /**
     * Swap store data atomically on a single node
     * <p>
     * 
     * @param nodeId The node id where we would want to swap the data
     * @param storeName Name of the store
     * @param storeDir The directory where the data is present
     * @return Returns the location of the previous directory
     */
    public String swapStore(int nodeId, String storeName, String storeDir) {
        VAdminProto.SwapStoreRequest.Builder swapStoreRequest = VAdminProto.SwapStoreRequest.newBuilder()
                                                                                            .setStoreDir(storeDir)
                                                                                            .setStoreName(storeName);
        VAdminProto.VoldemortAdminRequest adminRequest = VAdminProto.VoldemortAdminRequest.newBuilder()
                                                                                          .setSwapStore(swapStoreRequest)
                                                                                          .setType(VAdminProto.AdminRequestType.SWAP_STORE)
                                                                                          .build();
        VAdminProto.SwapStoreResponse.Builder response = sendAndReceive(nodeId,
                                                                        adminRequest,
                                                                        VAdminProto.SwapStoreResponse.newBuilder());
        if(response.hasError()) {
            throwException(response.getError());
        }
        return response.getPreviousStoreDir();
    }

    /**
     * Returns the read-only storage format - {@link ReadOnlyStorageFormat} for
     * a list of stores
     * 
     * @param nodeId The id of the node on which the stores are present
     * @param storeNames List of all the store names
     * @return Returns a map of store name to its corresponding RO storage
     *         format
     */
    public Map<String, String> getROStorageFormat(int nodeId, List<String> storeNames) {
        VAdminProto.GetROStorageFormatRequest.Builder getRORequest = VAdminProto.GetROStorageFormatRequest.newBuilder()
                                                                                                          .addAllStoreName(storeNames);
        VAdminProto.VoldemortAdminRequest adminRequest = VAdminProto.VoldemortAdminRequest.newBuilder()
                                                                                          .setGetRoStorageFormat(getRORequest)
                                                                                          .setType(VAdminProto.AdminRequestType.GET_RO_STORAGE_FORMAT)
                                                                                          .build();
        VAdminProto.GetROStorageFormatResponse.Builder response = sendAndReceive(nodeId,
                                                                                 adminRequest,
                                                                                 VAdminProto.GetROStorageFormatResponse.newBuilder());
        if(response.hasError()) {
            throwException(response.getError());
        }

        Map<String, String> storeToValues = ProtoUtils.encodeROMap(response.getRoStoreVersionsList());

        if(storeToValues.size() != storeNames.size()) {
            storeNames.removeAll(storeToValues.keySet());
            throw new VoldemortException("Did not retrieve values for " + storeNames);
        }
        return storeToValues;
    }

    /**
     * Returns the max version of push currently being used by read-only store.
     * Important to remember that this may not be the 'current' version since
     * multiple pushes (with greater version numbers) may be in progress
     * currently
     * 
     * @param nodeId The id of the node on which the store is present
     * @param storeNames List of all the stores
     * @return Returns a map of store name to the respective store directory
     */
    public Map<String, String> getROMaxVersionDir(int nodeId, List<String> storeNames) {
        VAdminProto.GetROMaxVersionDirRequest.Builder getRORequest = VAdminProto.GetROMaxVersionDirRequest.newBuilder()
                                                                                                          .addAllStoreName(storeNames);
        VAdminProto.VoldemortAdminRequest adminRequest = VAdminProto.VoldemortAdminRequest.newBuilder()
                                                                                          .setGetRoMaxVersionDir(getRORequest)
                                                                                          .setType(VAdminProto.AdminRequestType.GET_RO_MAX_VERSION_DIR)
                                                                                          .build();
        VAdminProto.GetROMaxVersionDirResponse.Builder response = sendAndReceive(nodeId,
                                                                                 adminRequest,
                                                                                 VAdminProto.GetROMaxVersionDirResponse.newBuilder());
        if(response.hasError()) {
            throwException(response.getError());
        }

        Map<String, String> storeToValues = ProtoUtils.encodeROMap(response.getRoStoreVersionsList());

        if(storeToValues.size() != storeNames.size()) {
            storeNames.removeAll(storeToValues.keySet());
            throw new VoldemortException("Did not retrieve values for " + storeNames);
        }
        return storeToValues;
    }

    /**
     * Returns the 'current' versions of all RO stores provided
     * 
     * @param nodeId The id of the node on which the store is present
     * @param storeNames List of all the RO stores
     * @return Returns a map of store name to the respective max version
     *         directory
     */
    public Map<String, String> getROCurrentVersionDir(int nodeId, List<String> storeNames) {
        VAdminProto.GetROCurrentVersionDirRequest.Builder getRORequest = VAdminProto.GetROCurrentVersionDirRequest.newBuilder()
                                                                                                                  .addAllStoreName(storeNames);
        VAdminProto.VoldemortAdminRequest adminRequest = VAdminProto.VoldemortAdminRequest.newBuilder()
                                                                                          .setGetRoCurrentVersionDir(getRORequest)
                                                                                          .setType(VAdminProto.AdminRequestType.GET_RO_CURRENT_VERSION_DIR)
                                                                                          .build();
        VAdminProto.GetROCurrentVersionDirResponse.Builder response = sendAndReceive(nodeId,
                                                                                     adminRequest,
                                                                                     VAdminProto.GetROCurrentVersionDirResponse.newBuilder());
        if(response.hasError()) {
            throwException(response.getError());
        }

        Map<String, String> storeToValues = ProtoUtils.encodeROMap(response.getRoStoreVersionsList());

        if(storeToValues.size() != storeNames.size()) {
            storeNames.removeAll(storeToValues.keySet());
            throw new VoldemortException("Did not retrieve values for " + storeNames);
        }
        return storeToValues;
    }

    /**
     * Returns the 'current' version of RO store
     * 
     * @param nodeId The id of the node on which the store is present
     * @param storeNames List of all the stores
     * @return Returns a map of store name to the respective max version number
     */
    public Map<String, Long> getROCurrentVersion(int nodeId, List<String> storeNames) {
        Map<String, Long> returnMap = Maps.newHashMapWithExpectedSize(storeNames.size());
        Map<String, String> versionDirs = getROCurrentVersionDir(nodeId, storeNames);
        for(String storeName: versionDirs.keySet()) {
            returnMap.put(storeName,
                          ReadOnlyUtils.getVersionId(new File(versionDirs.get(storeName))));
        }
        return returnMap;
    }

    /**
     * Returns the max version of push currently being used by read-only store.
     * Important to remember that this may not be the 'current' version since
     * multiple pushes (with greater version numbers) may be in progress
     * currently
     * 
     * @param nodeId The id of the node on which the store is present
     * @param storeNames List of all the stores
     * @return Returns a map of store name to the respective max version number
     */
    public Map<String, Long> getROMaxVersion(int nodeId, List<String> storeNames) {
        Map<String, Long> returnMap = Maps.newHashMapWithExpectedSize(storeNames.size());
        Map<String, String> versionDirs = getROMaxVersionDir(nodeId, storeNames);
        for(String storeName: versionDirs.keySet()) {
            returnMap.put(storeName,
                          ReadOnlyUtils.getVersionId(new File(versionDirs.get(storeName))));
        }
        return returnMap;
    }

    /**
     * This is a wrapper around
     * {@link voldemort.client.protocol.admin.AdminClient#getROMaxVersion(int, List)}
     * where-in we find the max versions on each machine and then return the max
     * of all of them
     * 
     * @param storeNames List of all read-only stores
     * @return A map of store-name to their corresponding max version id
     */
    public Map<String, Long> getROMaxVersion(List<String> storeNames) {
        Map<String, Long> storeToMaxVersion = Maps.newHashMapWithExpectedSize(storeNames.size());
        for(String storeName: storeNames) {
            storeToMaxVersion.put(storeName, 0L);
        }

        for(Node node: currentCluster.getNodes()) {
            Map<String, Long> currentNodeVersions = getROMaxVersion(node.getId(), storeNames);
            for(String storeName: currentNodeVersions.keySet()) {
                Long maxVersion = storeToMaxVersion.get(storeName);
                if(maxVersion != null && maxVersion < currentNodeVersions.get(storeName)) {
                    storeToMaxVersion.put(storeName, currentNodeVersions.get(storeName));
                }
            }
        }
        return storeToMaxVersion;
    }

    /**
     * Update slops which may be meant for multiple stores
     * 
     * @param nodeId The id of the node
     * @param entryIterator An iterator over all the slops for this particular
     *        node
     */
    public void updateSlopEntries(int nodeId, Iterator<Versioned<Slop>> entryIterator) {
        Node node = this.getAdminClientCluster().getNodeById(nodeId);
        SocketDestination destination = new SocketDestination(node.getHost(),
                                                              node.getAdminPort(),
                                                              RequestFormatType.ADMIN_PROTOCOL_BUFFERS);
        SocketAndStreams sands = pool.checkout(destination);
        DataOutputStream outputStream = sands.getOutputStream();
        DataInputStream inputStream = sands.getInputStream();
        boolean firstMessage = true;

        try {
            if(entryIterator.hasNext()) {
                while(entryIterator.hasNext()) {
                    Versioned<Slop> versionedSlop = entryIterator.next();
                    Slop slop = versionedSlop.getValue();

                    // Build the message
                    RequestType requestType = null;
                    if(slop.getOperation().equals(Operation.PUT)) {
                        requestType = RequestType.PUT;
                    } else if(slop.getOperation().equals(Operation.DELETE)) {
                        requestType = RequestType.DELETE;
                    } else {
                        logger.error("Unsupported operation. Skipping");
                        continue;
                    }
                    VAdminProto.UpdateSlopEntriesRequest.Builder updateRequest = VAdminProto.UpdateSlopEntriesRequest.newBuilder()
                                                                                                                     .setStore(slop.getStoreName())
                                                                                                                     .setKey(ProtoUtils.encodeBytes(slop.getKey()))
                                                                                                                     .setVersion(ProtoUtils.encodeClock(versionedSlop.getVersion()))
                                                                                                                     .setRequestType(requestType);
                    // Add transforms and value only if required
                    if(slop.getTransforms() != null)
                        updateRequest.setTransform(ProtoUtils.encodeTransform(slop.getTransforms()));
                    if(slop.getValue() != null)
                        updateRequest.setValue(ByteString.copyFrom(slop.getValue()));

                    if(firstMessage) {
                        ProtoUtils.writeMessage(outputStream,
                                                VAdminProto.VoldemortAdminRequest.newBuilder()
                                                                                 .setType(VAdminProto.AdminRequestType.UPDATE_SLOP_ENTRIES)
                                                                                 .setUpdateSlopEntries(updateRequest)
                                                                                 .build());
                        outputStream.flush();
                        firstMessage = false;
                    } else {
                        ProtoUtils.writeMessage(outputStream, updateRequest.build());
                    }
                }
                ProtoUtils.writeEndOfStream(outputStream);
                outputStream.flush();
                VAdminProto.UpdateSlopEntriesResponse.Builder updateResponse = ProtoUtils.readToBuilder(inputStream,
                                                                                                        VAdminProto.UpdateSlopEntriesResponse.newBuilder());
                if(updateResponse.hasError()) {
                    throwException(updateResponse.getError());
                }
            }
        } catch(IOException e) {
            close(sands.getSocket());
            throw new VoldemortException(e);
        } finally {
            pool.checkin(destination, sands);
        }

    }

    /**
     * Fetch read-only store files to a specified directory. This is run on the
     * stealer node side
     * 
     * @param nodeId The node id from where to copy
     * @param storeName The name of the read-only store
     * @param replicaToPartitionList Map of replica type to partition list
     * @param destinationDirPath The destination path
     * @param notAcceptedBuckets These are Pair< partition, replica > which we
     *        cannot copy AT all. This is because these are current mmap-ed and
     *        are serving traffic.
     * @param running A boolean which will control when we want to stop the
     *        copying of files. As long this is true, we will continue copying.
     *        Once this is changed to false we'll disable the copying
     */
    public void fetchPartitionFiles(int nodeId,
                                    String storeName,
                                    HashMap<Integer, List<Integer>> replicaToPartitionList,
                                    String destinationDirPath,
                                    Set<Object> notAcceptedBuckets,
                                    AtomicBoolean running) {
        if(!Utils.isReadableDir(destinationDirPath)) {
            throw new VoldemortException("The destination path (" + destinationDirPath
                                         + ") to store " + storeName + " does not exist");
        }

        Node node = this.getAdminClientCluster().getNodeById(nodeId);
        final SocketDestination destination = new SocketDestination(node.getHost(),
                                                                    node.getAdminPort(),
                                                                    RequestFormatType.ADMIN_PROTOCOL_BUFFERS);
        final SocketAndStreams sands = pool.checkout(destination);
        DataOutputStream outputStream = sands.getOutputStream();
        final DataInputStream inputStream = sands.getInputStream();

        try {

            // Add the metadata file if it doesn't exist - We do this because
            // for new nodes the stores don't start with any metadata file

            File metadataFile = new File(destinationDirPath, ".metadata");
            if(!metadataFile.exists()) {
                ReadOnlyStorageMetadata metadata = new ReadOnlyStorageMetadata();
                metadata.add(ReadOnlyStorageMetadata.FORMAT,
                             ReadOnlyStorageFormat.READONLY_V2.getCode());
                FileUtils.writeStringToFile(metadataFile, metadata.toJsonString());
            }

            VAdminProto.FetchPartitionFilesRequest fetchPartitionFileRequest = VAdminProto.FetchPartitionFilesRequest.newBuilder()
                                                                                                                     .addAllReplicaToPartition(ProtoUtils.encodePartitionTuple(replicaToPartitionList))
                                                                                                                     .setStore(storeName)
                                                                                                                     .build();
            VAdminProto.VoldemortAdminRequest request = VAdminProto.VoldemortAdminRequest.newBuilder()
                                                                                         .setFetchPartitionFiles(fetchPartitionFileRequest)
                                                                                         .setType(VAdminProto.AdminRequestType.FETCH_PARTITION_FILES)
                                                                                         .build();
            ProtoUtils.writeMessage(outputStream, request);
            outputStream.flush();

            while(true && running.get()) {
                int size = 0;

                try {
                    size = inputStream.readInt();
                } catch(IOException e) {
                    logger.error("Received IOException while fetching files", e);
                    throw e;
                }

                if(size == -1) {
                    close(sands.getSocket());
                    break;
                }

                byte[] input = new byte[size];
                ByteUtils.read(inputStream, input);
                VAdminProto.FileEntry fileEntry = VAdminProto.FileEntry.newBuilder()
                                                                       .mergeFrom(input)
                                                                       .build();

                if(notAcceptedBuckets != null) {
                    Pair<Integer, Integer> partitionReplicaTuple = ReadOnlyUtils.getPartitionReplicaTuple(fileEntry.getFileName());
                    if(notAcceptedBuckets.contains(partitionReplicaTuple)) {
                        throw new VoldemortException("Cannot copy file " + fileEntry.getFileName()
                                                     + " since it is one of the mmap-ed files");
                    }
                }
                logger.info("Receiving file " + fileEntry.getFileName());

                FileChannel fileChannel = new FileOutputStream(new File(destinationDirPath,
                                                                        fileEntry.getFileName())).getChannel();
                ReadableByteChannel channelIn = Channels.newChannel(inputStream);
                fileChannel.transferFrom(channelIn, 0, fileEntry.getFileSizeBytes());
                fileChannel.force(true);
                fileChannel.close();

                logger.info("Completed file " + fileEntry.getFileName());
            }

        } catch(IOException e) {
            close(sands.getSocket());
            throw new VoldemortException(e);
        } finally {
            pool.checkin(destination, sands);
        }

    }

    /**
     * Used in rebalancing to indicate change in states. Groups the partition
     * plans on the basis of stealer nodes and sends them over.
     * 
     * The various combinations and their order of execution is given below
     * 
     * <pre>
     * | swapRO | changeClusterMetadata | changeRebalanceState | Order |
     * | f | t | t | cluster -> rebalance | 
     * | f | f | t | rebalance |
     * | t | t | f | cluster -> swap |
     * | t | t | t | cluster -> swap -> rebalance |
     * </pre>
     * 
     * 
     * Similarly for rollback:
     * 
     * <pre>
     * | swapRO | changeClusterMetadata | changeRebalanceState | Order |
     * | f | t | t | remove from rebalance -> cluster  | 
     * | f | f | t | remove from rebalance |
     * | t | t | f | cluster -> swap |
     * | t | t | t | remove from rebalance -> cluster -> swap  |
     * </pre>
     * 
     * 
     * @param existingCluster Current cluster
     * @param transitionCluster Transition cluster
     * @param rebalancePartitionPlanList The list of rebalance partition info
     *        plans
     * @param swapRO Boolean indicating if we need to swap RO stores
     * @param changeClusterMetadata Boolean indicating if we need to change
     *        cluster metadata
     * @param changeRebalanceState Boolean indicating if we need to change
     *        rebalancing state
     * @param rollback Do we want to do a rollback step in case of failures?
     * @param failEarly Do we want to fail early while doing state change?
     */
    public void rebalanceStateChange(Cluster existingCluster,
                                     Cluster transitionCluster,
                                     List<RebalancePartitionsInfo> rebalancePartitionPlanList,
                                     boolean swapRO,
                                     boolean changeClusterMetadata,
                                     boolean changeRebalanceState,
                                     boolean rollback,
                                     boolean failEarly) {
        HashMap<Integer, List<RebalancePartitionsInfo>> stealerNodeToPlan = RebalanceUtils.groupPartitionsInfoByNode(rebalancePartitionPlanList,
                                                                                                                     true);
        Set<Integer> completedNodeIds = Sets.newHashSet();

        int nodeId = 0;
        HashMap<Integer, Exception> exceptions = Maps.newHashMap();

        try {
            while(nodeId < transitionCluster.getNumberOfNodes()) {

                try {
                    individualStateChange(nodeId,
                                          transitionCluster,
                                          stealerNodeToPlan.get(nodeId),
                                          swapRO,
                                          changeClusterMetadata,
                                          changeRebalanceState,
                                          false);
                    completedNodeIds.add(nodeId);
                } catch(Exception e) {
                    exceptions.put(nodeId, e);
                    if(failEarly) {
                        throw e;
                    }
                }
                nodeId++;

            }

            if(exceptions.size() > 0) {
                throw new VoldemortRebalancingException("Got exceptions from nodes "
                                                        + exceptions.keySet());
            }
        } catch(Exception e) {

            if(rollback) {
                logger.error("Got exceptions from nodes " + exceptions.keySet()
                             + " while changing state. Rolling back state on " + completedNodeIds);

                // Rollback changes on completed nodes
                for(int completedNodeId: completedNodeIds) {
                    try {
                        individualStateChange(completedNodeId,
                                              existingCluster,
                                              stealerNodeToPlan.get(completedNodeId),
                                              swapRO,
                                              changeClusterMetadata,
                                              changeRebalanceState,
                                              true);
                    } catch(Exception exception) {
                        logger.error("Error while reverting back state change for completed node "
                                     + completedNodeId, exception);
                    }
                }
            } else {
                logger.error("Got exceptions from nodes " + exceptions.keySet()
                             + " while changing state");
            }
            throw new VoldemortRebalancingException("Got exceptions from nodes "
                                                            + exceptions.keySet()
                                                            + " while changing state",
                                                    Lists.newArrayList(exceptions.values()));
        }

    }

    /**
     * Single node rebalance state change
     * 
     * @param nodeId Stealer node id
     * @param cluster Cluster information which we need to update
     * @param rebalancePartitionPlanList The list of rebalance partition info
     *        plans
     * @param swapRO Boolean indicating if we need to swap RO stores
     * @param changeClusterMetadata Boolean indicating if we need to change
     *        cluster metadata
     * @param changeRebalanceState Boolean indicating if we need to change
     *        rebalancing state
     * @param rollback Are we doing a rollback or a normal state?
     */
    private void individualStateChange(int nodeId,
                                       Cluster cluster,
                                       List<RebalancePartitionsInfo> rebalancePartitionPlanList,
                                       boolean swapRO,
                                       boolean changeClusterMetadata,
                                       boolean changeRebalanceState,
                                       boolean rollback) {

        // If we do not want to change the metadata and are not one of the
        // stealer nodes, nothing to do
        if(!changeClusterMetadata && rebalancePartitionPlanList == null) {
            return;
        }

        logger.info("Node "
                    + nodeId
                    + "] Performing "
                    + (rollback ? "rollback" : "normal")
                    + " rebalance state change "
                    + (swapRO ? "<swap RO>" : "")
                    + (changeClusterMetadata ? "<change cluster - " + cluster + ">" : "")
                    + (changeRebalanceState ? "<change rebalance state - "
                                              + rebalancePartitionPlanList + ">" : ""));

        VAdminProto.RebalanceStateChangeRequest.Builder getRebalanceStateChangeRequestBuilder = VAdminProto.RebalanceStateChangeRequest.newBuilder();

        if(rebalancePartitionPlanList != null) {
            List<RebalancePartitionInfoMap> map = Lists.newArrayList();
            for(RebalancePartitionsInfo stealInfo: rebalancePartitionPlanList) {
                RebalancePartitionInfoMap infoMap = ProtoUtils.encodeRebalancePartitionInfoMap(stealInfo);
                map.add(infoMap);
            }
            getRebalanceStateChangeRequestBuilder.addAllRebalancePartitionInfoList(map);
        }

        VAdminProto.RebalanceStateChangeRequest getRebalanceStateChangeRequest = getRebalanceStateChangeRequestBuilder.setSwapRo(swapRO)
                                                                                                                      .setChangeClusterMetadata(changeClusterMetadata)
                                                                                                                      .setChangeRebalanceState(changeRebalanceState)
                                                                                                                      .setClusterString(clusterMapper.writeCluster(cluster))
                                                                                                                      .setRollback(rollback)
                                                                                                                      .build();
        VAdminProto.VoldemortAdminRequest adminRequest = VAdminProto.VoldemortAdminRequest.newBuilder()
                                                                                          .setRebalanceStateChange(getRebalanceStateChangeRequest)
                                                                                          .setType(VAdminProto.AdminRequestType.REBALANCE_STATE_CHANGE)
                                                                                          .build();
        VAdminProto.RebalanceStateChangeResponse.Builder response = sendAndReceive(nodeId,
                                                                                   adminRequest,
                                                                                   VAdminProto.RebalanceStateChangeResponse.newBuilder());
        if(response.hasError()) {
            throwException(response.getError());
        }
    }

<<<<<<< HEAD
=======
    /**
     * Given a list of partition infos, generates a map of stealer node to list
     * of partition infos
     * 
     * @param rebalancePartitionPlanList Complete list of partition plans
     * @return Flattens it into a map on a per stealer node basis
     */
    private HashMap<Integer, List<RebalancePartitionsInfo>> groupPartitionsInfoByStealerNode(List<RebalancePartitionsInfo> rebalancePartitionPlanList) {
        HashMap<Integer, List<RebalancePartitionsInfo>> stealerNodeToPlan = Maps.newHashMap();
        if(rebalancePartitionPlanList != null) {
            for(RebalancePartitionsInfo partitionInfo: rebalancePartitionPlanList) {
                List<RebalancePartitionsInfo> partitionInfos = stealerNodeToPlan.get(partitionInfo.getStealerId());
                if(partitionInfos == null) {
                    partitionInfos = Lists.newArrayList();
                    stealerNodeToPlan.put(partitionInfo.getStealerId(), partitionInfos);
                }
                partitionInfos.add(partitionInfo);
            }
        }
        return stealerNodeToPlan;
    }

    /**
     * Native backup a store
     *
     * @param nodeId The node id to backup
     * @param storeName The name of the store to backup
     * @param destinationDirPath The destination path
     */
    public void nativeBackup(int nodeId,
                             String storeName,
                             String destinationDirPath) {
        Node node = this.getAdminClientCluster().getNodeById(nodeId);

        VAdminProto.NativeBackupRequest nativeBackupRequest = VAdminProto.NativeBackupRequest.newBuilder()
                .setStoreName(storeName)
                .setBackupDir(destinationDirPath)
                .build();
        VAdminProto.VoldemortAdminRequest adminRequest = VAdminProto.VoldemortAdminRequest.newBuilder()
                .setNativeBackup(nativeBackupRequest)
                .setType(VAdminProto.AdminRequestType.NATIVE_BACKUP)
                .build();
        VAdminProto.AsyncOperationStatusResponse.Builder response = sendAndReceive(nodeId,
                adminRequest,
                VAdminProto.AsyncOperationStatusResponse.newBuilder());

        if (response.hasError()) {
            throwException(response.getError());
        }

        int asyncId = response.getRequestId();
        waitForCompletion(nodeId, asyncId, 3, TimeUnit.MINUTES);
    }
>>>>>>> fd5dbeb5
}<|MERGE_RESOLUTION|>--- conflicted
+++ resolved
@@ -2303,8 +2303,6 @@
         }
     }
 
-<<<<<<< HEAD
-=======
     /**
      * Given a list of partition infos, generates a map of stealer node to list
      * of partition infos
@@ -2329,34 +2327,31 @@
 
     /**
      * Native backup a store
-     *
+     * 
      * @param nodeId The node id to backup
      * @param storeName The name of the store to backup
      * @param destinationDirPath The destination path
-     */
-    public void nativeBackup(int nodeId,
-                             String storeName,
-                             String destinationDirPath) {
-        Node node = this.getAdminClientCluster().getNodeById(nodeId);
+     * @param minutes to wait for operation to complete
+     */
+    public void nativeBackup(int nodeId, String storeName, String destinationDirPath, int timeOut) {
 
         VAdminProto.NativeBackupRequest nativeBackupRequest = VAdminProto.NativeBackupRequest.newBuilder()
-                .setStoreName(storeName)
-                .setBackupDir(destinationDirPath)
-                .build();
+                                                                                             .setStoreName(storeName)
+                                                                                             .setBackupDir(destinationDirPath)
+                                                                                             .build();
         VAdminProto.VoldemortAdminRequest adminRequest = VAdminProto.VoldemortAdminRequest.newBuilder()
-                .setNativeBackup(nativeBackupRequest)
-                .setType(VAdminProto.AdminRequestType.NATIVE_BACKUP)
-                .build();
+                                                                                          .setNativeBackup(nativeBackupRequest)
+                                                                                          .setType(VAdminProto.AdminRequestType.NATIVE_BACKUP)
+                                                                                          .build();
         VAdminProto.AsyncOperationStatusResponse.Builder response = sendAndReceive(nodeId,
-                adminRequest,
-                VAdminProto.AsyncOperationStatusResponse.newBuilder());
-
-        if (response.hasError()) {
+                                                                                   adminRequest,
+                                                                                   VAdminProto.AsyncOperationStatusResponse.newBuilder());
+
+        if(response.hasError()) {
             throwException(response.getError());
         }
 
         int asyncId = response.getRequestId();
-        waitForCompletion(nodeId, asyncId, 3, TimeUnit.MINUTES);
-    }
->>>>>>> fd5dbeb5
+        waitForCompletion(nodeId, asyncId, timeOut, TimeUnit.MINUTES);
+    }
 }