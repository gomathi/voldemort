--- conflicted
+++ resolved
@@ -70,15 +70,9 @@
     private final InconsistencyResolver<Versioned<V>> resolver;
     private volatile Store<K, V, Object> store;
     private final UUID clientId;
-<<<<<<< HEAD
 
     private final Map<String, SystemStore> sysStoreMap;
     private AsyncMetadataVersionManager asyncCheckMetadata;
-
-=======
-    private final Map<String, SystemStore> sysStoreMap;
-    private AsyncMetadataVersionManager asyncCheckMetadata;
->>>>>>> 366cd06a
     private ClientInfo clientInfo;
 
     public DefaultStoreClient(String storeName,
@@ -104,12 +98,8 @@
         this.clientInfo = new ClientInfo(storeName,
                                          clientContext,
                                          clientSequence,
-<<<<<<< HEAD
                                          System.currentTimeMillis(),
                                          ManifestFileReader.getReleaseVersion());
-=======
-                                         System.currentTimeMillis());
->>>>>>> 366cd06a
         this.clientId = AbstractStoreClientFactory.generateClientId(clientInfo);
         this.config = config;
 
@@ -131,12 +121,7 @@
         }
 
         registerClient();
-<<<<<<< HEAD
         logger.info("Voldemort client created: " + clientId.toString() + "\n" + clientInfo);
-=======
-        logger.info("Voldemort client created: clientContext=" + clientContext + " clientSequence="
-                    + clientSequence + " clientId=" + clientId.toString());
->>>>>>> 366cd06a
     }
 
     private void registerClient() {
