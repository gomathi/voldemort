--- conflicted
+++ resolved
@@ -68,12 +68,8 @@
                                                           config.getSocketTimeout(TimeUnit.MILLISECONDS),
                                                           config.getSocketBufferSize(),
                                                           config.getSocketKeepAlive(),
-<<<<<<< HEAD
-                                                          config.isJmxEnabled());
-=======
                                                           config.isJmxEnabled(),
                                                           jmxId);
->>>>>>> c54100d5
     }
 
     @Override
