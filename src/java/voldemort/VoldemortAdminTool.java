--- conflicted
+++ resolved
@@ -35,13 +35,10 @@
 import java.io.PrintStream;
 import java.io.StringReader;
 import java.io.StringWriter;
-<<<<<<< HEAD
-import java.util.HashMap;
-=======
 import java.io.Writer;
 import java.util.ArrayList;
 import java.util.Date;
->>>>>>> c54100d5
+import java.util.HashMap;
 import java.util.Iterator;
 import java.util.List;
 import java.util.Map;
@@ -241,12 +238,10 @@
               .withRequiredArg()
               .describedAs("version")
               .ofType(Long.class);
-<<<<<<< HEAD
         parser.accepts("verify-metadata-version",
                        "Verify the version of Metadata on all the cluster nodes");
         parser.accepts("synchronize-metadata-version",
                        "Synchronize the metadata versions across all the nodes.");
-=======
         parser.accepts("reserve-memory", "Memory in MB to reserve for the store")
               .withRequiredArg()
               .describedAs("size-in-mb")
@@ -257,7 +252,6 @@
               .withValuesSeparatedBy(',')
               .ofType(String.class);
 
->>>>>>> c54100d5
         OptionSet options = parser.parse(args);
 
         if(options.has("help")) {
@@ -273,11 +267,8 @@
                      || options.has("ro-metadata") || options.has("set-metadata")
                      || options.has("get-metadata") || options.has("check-metadata") || options.has("key-distribution"))
                  || options.has("truncate") || options.has("clear-rebalancing-metadata")
-<<<<<<< HEAD
-                 || options.has("async") || options.has("native-backup") || options.has("rollback") || options.has("verify-metadata-version"))) {
-=======
-                 || options.has("async") || options.has("native-backup") || options.has("rollback") || options.has("reserve-memory"))) {
->>>>>>> c54100d5
+                 || options.has("async") || options.has("native-backup") || options.has("rollback")
+                 || options.has("verify-metadata-version") || options.has("reserve-memory"))) {
                 System.err.println("Missing required arguments: " + Joiner.on(", ").join(missing));
                 printHelp(System.err, parser);
                 System.exit(1);
@@ -358,12 +349,9 @@
             }
             ops += "o";
         }
-<<<<<<< HEAD
         if(options.has("synchronize-metadata-version")) {
             ops += "z";
         }
-
-=======
         if(options.has("reserve-memory")) {
             if(!options.has("stores")) {
                 Utils.croak("Specify the list of stores to reserve memory");
@@ -373,16 +361,12 @@
         if(options.has("query-keys")) {
             ops += "q";
         }
->>>>>>> c54100d5
+
         if(ops.length() < 1) {
             Utils.croak("At least one of (delete-partitions, restore, add-node, fetch-entries, "
                         + "fetch-keys, add-stores, delete-store, update-entries, get-metadata, ro-metadata, "
                         + "set-metadata, check-metadata, key-distribution, clear-rebalancing-metadata, async, "
-<<<<<<< HEAD
-                        + "repair-job, native-backup, verify-metadata-version) must be specified");
-=======
-                        + "repair-job, native-backup, rollback, reserve-memory) must be specified");
->>>>>>> c54100d5
+                        + "repair-job, native-backup, rollback, reserve-memory, verify-metadata-version) must be specified");
         }
 
         List<String> storeNames = null;
@@ -547,10 +531,9 @@
                 long pushVersion = (Long) options.valueOf("version");
                 executeRollback(nodeId, storeName, pushVersion, adminClient);
             }
-<<<<<<< HEAD
             if(ops.contains("z")) {
                 synchronizeMetadataVersion(adminClient, nodeId);
-=======
+            }
             if(ops.contains("f")) {
                 long reserveMB = (Long) options.valueOf("reserve-memory");
                 adminClient.reserveMemory(nodeId, storeNames, reserveMB);
@@ -561,7 +544,6 @@
                     throw new VoldemortException("Must specify store name using --stores option");
                 }
                 executeQueryKeys(nodeId, adminClient, storeNames, keyList);
->>>>>>> c54100d5
             }
         } catch(Exception e) {
             e.printStackTrace();
