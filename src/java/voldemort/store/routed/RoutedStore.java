--- conflicted
+++ resolved
@@ -173,13 +173,8 @@
         this.time = Utils.notNull(time);
         this.cluster = cluster;
         this.storeDef = storeDef;
-<<<<<<< HEAD
         this.failureDetector = failureDetector;
-        this.routingStrategy = new RoutingStrategyFactory(this.cluster).getRoutingStrategy(storeDef);
-=======
-
         this.routingStrategy = new RoutingStrategyFactory().updateRoutingStrategy(storeDef, cluster);
->>>>>>> caed939f
     }
 
     public boolean delete(final ByteArray key, final Version version) throws VoldemortException {
