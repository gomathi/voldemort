/*
 * Copyright 2008-2009 LinkedIn, Inc
 * 
 * Licensed under the Apache License, Version 2.0 (the "License"); you may not
 * use this file except in compliance with the License. You may obtain a copy of
 * the License at
 * 
 * http://www.apache.org/licenses/LICENSE-2.0
 * 
 * Unless required by applicable law or agreed to in writing, software
 * distributed under the License is distributed on an "AS IS" BASIS, WITHOUT
 * WARRANTIES OR CONDITIONS OF ANY KIND, either express or implied. See the
 * License for the specific language governing permissions and limitations under
 * the License.
 */

package voldemort.server;

import java.io.File;
import java.io.IOException;
import java.io.Serializable;
import java.util.List;
import java.util.Properties;

import voldemort.client.protocol.RequestFormatType;
import voldemort.store.bdb.BdbStorageConfiguration;
import voldemort.store.memory.CacheStorageConfiguration;
import voldemort.store.memory.InMemoryStorageConfiguration;
import voldemort.store.mysql.MysqlStorageConfiguration;
import voldemort.store.readonly.BinarySearchStrategy;
import voldemort.store.readonly.ReadOnlyStorageConfiguration;
import voldemort.utils.ConfigurationException;
import voldemort.utils.Props;
import voldemort.utils.Time;
import voldemort.utils.UndefinedPropertyException;
import voldemort.utils.Utils;

import com.google.common.collect.ImmutableList;

/**
 * Configuration parameters for the voldemort server.
 * 
 * @author jay
 * 
 */
public class VoldemortConfig implements Serializable {

    private static final long serialVersionUID = 1;
    public static final String VOLDEMORT_HOME_VAR_NAME = "VOLDEMORT_HOME";
    private static final String VOLDEMORT_NODE_ID_VAR_NAME = "VOLDEMORT_NODE_ID";
    public static int VOLDEMORT_DEFAULT_ADMIN_PORT = 6660;

    private int nodeId;

    private String voldemortHome;
    private String dataDirectory;
    private String metadataDirectory;

    private String slopStoreType;

    private long bdbCacheSize;
    private boolean bdbWriteTransactions;
    private boolean bdbFlushTransactions;
    private boolean bdbSortedDuplicates;
    private String bdbDataDirectory;
    private long bdbMaxLogFileSize;
    private int bdbBtreeFanout;
    private long bdbCheckpointBytes;
    private long bdbCheckpointMs;
    private boolean bdbOneEnvPerStore;
    private int bdbCleanerMinFileUtilization;
    private int bdbCleanerMinUtilization;
    private boolean bdbCursorPreload;

    private String mysqlUsername;
    private String mysqlPassword;
    private String mysqlDatabaseName;
    private String mysqlHost;
    private int mysqlPort;

    private int readOnlyBackups;
    private String readOnlyStorageDir;
    private String readOnlySearchStrategy;

    private int coreThreads;
    private int maxThreads;

    private int socketTimeoutMs;
    private int socketBufferSize;

    private boolean useNioConnector;
    private int nioConnectorSelectors;

    private int clientRoutingTimeoutMs;
    private int clientMaxConnectionsPerNode;
    private int clientConnectionTimeoutMs;
    private int clientNodeBannageMs;
    private int clientMaxThreads;
    private int clientThreadIdleMs;
    private int clientMaxQueuedRequests;

    private int schedulerThreads;

    private int numCleanupPermits;

    private RequestFormatType requestFormatType;

    private boolean enableSlop;
    private boolean enableGui;
    private boolean enableHttpServer;
    private boolean enableSocketServer;
    private boolean enableAdminServer;
    private boolean enableJmx;
    private boolean enableVerboseLogging;
    private boolean enableStatTracking;
    private boolean enableServerRouting;
    private boolean enableMetadataChecking;
    private boolean enableRedirectRouting;
    private boolean enableNetworkClassLoader;
<<<<<<< HEAD
    private boolean enableGossip;
    private boolean enableRebalanceService;
=======
>>>>>>> f1e5ec71

    private List<String> storageConfigurations;

    private Props allProps;

    private final long pusherPollMs;

    private int adminCoreThreads;
    private int adminMaxThreads;
    private int adminStreamBufferSize;
    private int adminSocketTimeout;
    private int adminConnectionTimeout;
<<<<<<< HEAD

    private int streamMaxReadBytesPerSec;
    private int streamMaxWriteBytesPerSec;

    public int getGossipInterval() {
        return gossipInterval;
    }

    public void setGossipInterval(int gossipInterval) {
        this.gossipInterval = gossipInterval;
    }

    private int gossipInterval;
=======
    private int streamMaxReadBytesPerSec;
    private int streamMaxWriteBytesPerSec;
>>>>>>> f1e5ec71

    private int retentionCleanupFirstStartTimeInHour;
    private int retentionCleanupScheduledPeriodInHour;

    private int maxRebalancingAttempt;
    private int rebalancingTimeoutInSeconds;
    private int rebalancingServicePeriod;
    private boolean enableDeleteAfterRebalancing;

    public VoldemortConfig(Properties props) {
        this(new Props(props));
    }

    public VoldemortConfig(Props props) {
        try {
            this.nodeId = props.getInt("node.id");
        } catch(UndefinedPropertyException e) {
            this.nodeId = getIntEnvVariable(VOLDEMORT_NODE_ID_VAR_NAME);
        }
        this.voldemortHome = props.getString("voldemort.home");
        this.dataDirectory = props.getString("data.directory", this.voldemortHome + File.separator
                                                               + "data");
        this.metadataDirectory = props.getString("metadata.directory", voldemortHome
                                                                       + File.separator + "config");

        this.bdbCacheSize = props.getBytes("bdb.cache.size", 200 * 1024 * 1024);
        this.bdbWriteTransactions = props.getBoolean("bdb.write.transactions", false);
        this.bdbFlushTransactions = props.getBoolean("bdb.flush.transactions", false);
        this.bdbDataDirectory = props.getString("bdb.data.directory", this.dataDirectory
                                                                      + File.separator + "bdb");
        this.bdbMaxLogFileSize = props.getBytes("bdb.max.logfile.size", 60 * 1024 * 1024);
        this.bdbBtreeFanout = props.getInt("bdb.btree.fanout", 512);
        this.bdbCheckpointBytes = props.getLong("bdb.checkpoint.interval.bytes", 20 * 1024 * 1024);
        this.bdbCheckpointMs = props.getLong("bdb.checkpoint.interval.ms", 30 * Time.MS_PER_SECOND);
        this.bdbSortedDuplicates = props.getBoolean("bdb.enable.sorted.duplicates", true);
        this.bdbOneEnvPerStore = props.getBoolean("bdb.one.env.per.store", false);
        this.bdbCleanerMinFileUtilization = props.getInt("bdb.cleaner.min.file.utilization", 5);
        this.bdbCleanerMinUtilization = props.getInt("bdb.cleaner.minUtilization", 50);

        // enabling preload make cursor slow for insufficient bdb cache size.
        this.bdbCursorPreload = props.getBoolean("bdb.cursor.preload", false);

        this.readOnlyBackups = props.getInt("readonly.backups", 1);
        this.readOnlySearchStrategy = props.getString("readonly.search.strategy",
                                                      BinarySearchStrategy.class.getName());
        this.readOnlyStorageDir = props.getString("readonly.data.directory", this.dataDirectory
                                                                             + File.separator
                                                                             + "read-only");

        this.slopStoreType = props.getString("slop.store.engine", BdbStorageConfiguration.TYPE_NAME);

        this.mysqlUsername = props.getString("mysql.user", "root");
        this.mysqlPassword = props.getString("mysql.password", "");
        this.mysqlHost = props.getString("mysql.host", "localhost");
        this.mysqlPort = props.getInt("mysql.port", 3306);
        this.mysqlDatabaseName = props.getString("mysql.database", "voldemort");

        this.maxThreads = props.getInt("max.threads", 100);
        this.coreThreads = props.getInt("core.threads", Math.max(1, maxThreads / 2));

        // Admin client should have less threads but very high buffer size.
        this.adminMaxThreads = props.getInt("admin.max.threads", 10);
        this.adminCoreThreads = props.getInt("admin.core.threads", Math.max(1, adminMaxThreads / 2));
        this.adminStreamBufferSize = (int) props.getBytes("admin.streams.buffer.size",
                                                          10 * 1000 * 1000);
        this.adminConnectionTimeout = props.getInt("admin.client.socket.timeout.ms", 5 * 60 * 1000);
        this.adminSocketTimeout = props.getInt("admin.client.socket.timeout.ms", 10000);

<<<<<<< HEAD
        this.streamMaxReadBytesPerSec = props.getInt("stream.read.byte.per.sec",
                                                     10 * 8 * 1024 * 1024);
        this.streamMaxWriteBytesPerSec = props.getInt("stream.write.byte.per.sec",
                                                      10 * 8 * 1024 * 1024);
=======
        this.streamMaxReadBytesPerSec = props.getInt("stream.read.byte.per.sec", 10 * 1000 * 1000);
        this.streamMaxWriteBytesPerSec = props.getInt("stream.write.byte.per.sec", 10 * 1000 * 1000);
>>>>>>> f1e5ec71

        this.socketTimeoutMs = props.getInt("socket.timeout.ms", 4000);
        this.socketBufferSize = (int) props.getBytes("socket.buffer.size", 32 * 1024);

        this.useNioConnector = props.getBoolean("enable.nio.connector", false);
        this.nioConnectorSelectors = props.getInt("nio.connector.selectors",
                                                  Runtime.getRuntime().availableProcessors());

        this.clientMaxConnectionsPerNode = props.getInt("client.max.connections.per.node", 5);
        this.clientConnectionTimeoutMs = props.getInt("client.connection.timeout.ms", 400);
        this.clientRoutingTimeoutMs = props.getInt("client.routing.timeout.ms", 5000);
        this.clientNodeBannageMs = props.getInt("client.node.bannage.ms", 10000);
        this.clientMaxThreads = props.getInt("client.max.threads", 100);
        this.clientThreadIdleMs = props.getInt("client.thread.idle.ms", 5000);
        this.clientMaxQueuedRequests = props.getInt("client.max.queued.requests", 1000);

        this.enableHttpServer = props.getBoolean("http.enable", true);
        this.enableSocketServer = props.getBoolean("socket.enable", true);
        this.enableAdminServer = props.getBoolean("admin.enable", true);
        this.enableJmx = props.getBoolean("jmx.enable", true);
        this.enableSlop = props.getBoolean("slop.enable", true);
        this.enableVerboseLogging = props.getBoolean("enable.verbose.logging", true);
        this.enableStatTracking = props.getBoolean("enable.stat.tracking", true);
        this.enableServerRouting = props.getBoolean("enable.server.routing", true);
        this.enableMetadataChecking = props.getBoolean("enable.metadata.checking", true);
        this.enableRedirectRouting = props.getBoolean("enable.redirect.routing", true);
        this.enableGossip = props.getBoolean("enable.gossip", false);
        this.enableRebalanceService = props.getBoolean("enable.rebalancing", true);

        this.gossipInterval = props.getInt("gossip.interval.ms", 30 * 1000);
        this.pusherPollMs = props.getInt("pusher.poll.ms", 2 * 60 * 1000);

        this.schedulerThreads = props.getInt("scheduler.threads", 3);

        this.numCleanupPermits = props.getInt("num.cleanup.permits", 1);

        this.storageConfigurations = props.getList("storage.configs",
                                                   ImmutableList.of(BdbStorageConfiguration.class.getName(),
                                                                    MysqlStorageConfiguration.class.getName(),
                                                                    InMemoryStorageConfiguration.class.getName(),
                                                                    CacheStorageConfiguration.class.getName(),
                                                                    ReadOnlyStorageConfiguration.class.getName()));

        // start at midnight (0-23)
        this.retentionCleanupFirstStartTimeInHour = props.getInt("retention.cleanup.first.start.hour",
                                                                 0);
        // repeat every 24 hours
        this.retentionCleanupScheduledPeriodInHour = props.getInt("retention.cleanup.period.hours",
                                                                  24);

        // save props for access from plugins
        this.allProps = props;

        String requestFormatName = props.getString("request.format",
                                                   RequestFormatType.VOLDEMORT_V1.getCode());
        this.requestFormatType = RequestFormatType.fromCode(requestFormatName);

<<<<<<< HEAD
        // rebalancing parameters
        this.maxRebalancingAttempt = props.getInt("max.rebalancing.attempts", 3);
        this.rebalancingTimeoutInSeconds = props.getInt("rebalancing.timeout.seconds", 60 * 60);
        this.rebalancingServicePeriod = props.getInt("rebalancing.service.period.ms", 1000);
        this.enableDeleteAfterRebalancing = props.getBoolean("enable.rebalancing.delete", false);

        // network class loader disable by default.
        this.enableNetworkClassLoader = props.getBoolean("enable.network.classloader", false);
=======
        // network class loader disable by default.
        this.enableNetworkClassLoader = props.getBoolean("enable.network.classloader", false);

>>>>>>> f1e5ec71
        validateParams();
    }

    private void validateParams() {
        if(coreThreads < 0)
            throw new IllegalArgumentException("core.threads cannot be less than 1");
        else if(coreThreads > maxThreads)
            throw new IllegalArgumentException("core.threads cannot be greater than max.threads.");
        if(maxThreads < 1)
            throw new ConfigurationException("max.threads cannot be less than 1.");
        if(pusherPollMs < 1)
            throw new ConfigurationException("pusher.poll.ms cannot be less than 1.");
        if(socketTimeoutMs < 0)
            throw new ConfigurationException("socket.timeout.ms must be 0 or more ms.");
        if(clientRoutingTimeoutMs < 0)
            throw new ConfigurationException("routing.timeout.ms must be 0 or more ms.");
        if(schedulerThreads < 1)
            throw new ConfigurationException("Must have at least 1 scheduler thread, "
                                             + this.schedulerThreads + " set.");
        if(enableServerRouting && !enableSocketServer)
            throw new ConfigurationException("Server-side routing is enabled, this requires the socket server to also be enabled.");
    }

    private int getIntEnvVariable(String name) {
        String var = System.getenv(name);
        if(var == null)
            throw new ConfigurationException("The environment variable " + name
                                             + " is not defined.");
        try {
            return Integer.parseInt(var);
        } catch(NumberFormatException e) {
            throw new ConfigurationException("Invalid format for environment variable " + name
                                             + ", expecting an integer.", e);
        }
    }

    public static VoldemortConfig loadFromEnvironmentVariable() {
        String voldemortHome = System.getenv(VoldemortConfig.VOLDEMORT_HOME_VAR_NAME);
        if(voldemortHome == null)
            throw new ConfigurationException("No environment variable "
                                             + VoldemortConfig.VOLDEMORT_HOME_VAR_NAME
                                             + " has been defined, set it!");

        return loadFromVoldemortHome(voldemortHome);
    }

    public static VoldemortConfig loadFromVoldemortHome(String voldemortHome) {
        if(!Utils.isReadableDir(voldemortHome))
            throw new ConfigurationException("Attempt to load configuration from VOLDEMORT_HOME, "
                                             + voldemortHome
                                             + " failed. That is not a readable directory.");

        String propertiesFile = voldemortHome + File.separator + "config" + File.separator
                                + "server.properties";
        if(!Utils.isReadableFile(propertiesFile))
            throw new ConfigurationException(propertiesFile
                                             + " is not a readable configuration file.");

        Props properties = null;
        try {
            properties = new Props(new File(propertiesFile));
            properties.put("voldemort.home", voldemortHome);
        } catch(IOException e) {
            throw new ConfigurationException(e);
        }

        return new VoldemortConfig(properties);
    }

    /**
     * The node id given by "node.id" property default: VOLDEMORT_NODE_ID
     * environment variable
     */
    public int getNodeId() {
        return nodeId;
    }

    public void setNodeId(int nodeId) {
        this.nodeId = nodeId;
    }

    /**
     * The node id given by "voldemort.home" default: VOLDEMORT_HOME environment
     * variable
     */
    public String getVoldemortHome() {
        return voldemortHome;
    }

    public void setVoldemortHome(String voldemortHome) {
        this.voldemortHome = voldemortHome;
    }

    /**
     * The directory name given by "data.directory" default: voldemort.home/data
     */
    public String getDataDirectory() {
        return dataDirectory;
    }

    public void setDataDirectory(String dataDirectory) {
        this.dataDirectory = dataDirectory;
    }

    /**
     * The directory name given by "metadata.directory" default:
     * voldemort.home/config
     */
    public String getMetadataDirectory() {
        return metadataDirectory;
    }

    public void setMetadataDirectory(String metadataDirectory) {
        this.metadataDirectory = metadataDirectory;
    }

    /**
     * The cache size given by "bdb.cache.size" in bytes default: 200MB
     */
    public long getBdbCacheSize() {
        return bdbCacheSize;
    }

    public void setBdbCacheSize(int bdbCacheSize) {
        this.bdbCacheSize = bdbCacheSize;
    }

    /**
     * Given by "bdb.flush.transactions". If true then sync transactions to disk
     * immediately. default: false
     */
    public boolean isBdbFlushTransactionsEnabled() {
        return bdbFlushTransactions;
    }

    public void setBdbFlushTransactions(boolean bdbSyncTransactions) {
        this.bdbFlushTransactions = bdbSyncTransactions;
    }

    /**
     * The directory in which bdb data is stored. Given by "bdb.data.directory"
     * default: data.directory/bdb
     */
    public String getBdbDataDirectory() {
        return bdbDataDirectory;
    }

    public void setBdbDataDirectory(String bdbDataDirectory) {
        this.bdbDataDirectory = bdbDataDirectory;
    }

    /**
     * The maximum size of a single .jdb log file in bytes. Given by
     * "bdb.max.logfile.size" default: 60MB
     */
    public long getBdbMaxLogFileSize() {
        return this.bdbMaxLogFileSize;
    }

    public void setBdbMaxLogFileSize(long bdbMaxLogFileSize) {
        this.bdbMaxLogFileSize = bdbMaxLogFileSize;
    }

    /**
     * A log file will be cleaned if its utilization percentage is below this
     * value, irrespective of total utilization.
     * 
     * <ul>
     * <li>property: "bdb.cleaner.minFileUtilization"</li>
     * <li>default: 5</li>
     * <li>minimum: 0</li>
     * <li>maximum: 50</li>
     * </ul>
     */
    public int getBdbCleanerMinFileUtilization() {
        return bdbCleanerMinFileUtilization;
    }

    public final void setBdbCleanerMinFileUtilization(int minFileUtilization) {
        if(minFileUtilization < 0 || minFileUtilization > 50)
            throw new IllegalArgumentException("minFileUtilization should be between 0 and 50 (both inclusive)");
        this.bdbCleanerMinFileUtilization = minFileUtilization;
    }

    /**
     * 
     * The cleaner will keep the total disk space utilization percentage above
     * this value.
     * 
     * <ul>
     * <li>property: "bdb.cleaner.minUtilization"</li>
     * <li>default: 50</li>
     * <li>minimum: 0</li>
     * <li>maximum: 90</li>
     * </ul>
     */
    public int getBdbCleanerMinUtilization() {
        return bdbCleanerMinUtilization;
    }

    public final void setBdbCleanerMinUtilization(int minUtilization) {
        if(minUtilization < 0 || minUtilization > 90)
            throw new IllegalArgumentException("minUtilization should be between 0 and 90 (both inclusive)");
        this.bdbCleanerMinUtilization = minUtilization;
    }

    /**
     * 
     * The btree node fanout. Given by "bdb.btree.fanout". default: 512
     */
    public int getBdbBtreeFanout() {
        return this.bdbBtreeFanout;
    }

    public void setBdbBtreeFanout(int bdbBtreeFanout) {
        this.bdbBtreeFanout = bdbBtreeFanout;
    }

    /**
     * Do we preload the cursor or not? The advantage of preloading for cursor
     * is faster streaming performance, as entries are fetched in disk order.
     * Incidentally, pre-loading is only a side-effect of what we're really
     * trying to do: fetch in disk (as opposed to key) order, but there doesn't
     * seem to be an easy/intuitive way to do for BDB JE.
     */
    public boolean getBdbCursorPreload() {
        return this.bdbCursorPreload;
    }

    public void setBdbCursorPreload(boolean bdbCursorPreload) {
        this.bdbCursorPreload = bdbCursorPreload;
    }

    /**
     * The comfortable number of threads the threadpool will attempt to
     * maintain. Specified by "core.threads" default: max(1, floor(0.5 *
     * max.threads))
     */
    public int getCoreThreads() {
        return coreThreads;
    }

    public void setCoreThreads(int coreThreads) {
        this.coreThreads = coreThreads;
    }

    /**
     * The maximum number of threadpool threads set by "max.threads" default:
     * 100
     */
    public int getMaxThreads() {
        return maxThreads;
    }

    public void setMaxThreads(int maxThreads) {
        this.maxThreads = maxThreads;
    }

    public int getAdminCoreThreads() {
        return adminCoreThreads;
    }

    public void setAdminCoreThreads(int coreThreads) {
        this.adminCoreThreads = coreThreads;
    }

    public int getAdminMaxThreads() {
        return adminMaxThreads;
    }

    public void setAdminMaxThreads(int maxThreads) {
        this.adminMaxThreads = maxThreads;
    }

    public boolean isHttpServerEnabled() {
        return enableHttpServer;
    }

    public void setEnableHttpServer(boolean enableHttpServer) {
        this.enableHttpServer = enableHttpServer;
    }

    public boolean isSocketServerEnabled() {
        return enableSocketServer;
    }

    public void setAdminServerEnabled(boolean enableSocketServer) {
        this.enableSocketServer = enableSocketServer;
    }

    public boolean isAdminServerEnabled() {
        return enableAdminServer;
    }

    public int getStreamMaxReadBytesPerSec() {
        return streamMaxReadBytesPerSec;
    }

    public void setStreamMaxReadBytesPerSec(int streamMaxReadBytesPerSec) {
        this.streamMaxReadBytesPerSec = streamMaxReadBytesPerSec;
    }

    public int getStreamMaxWriteBytesPerSec() {
        return streamMaxWriteBytesPerSec;
    }

    public void setStreamMaxWriteBytesPerSec(int streamMaxWriteBytesPerSec) {
        this.streamMaxWriteBytesPerSec = streamMaxWriteBytesPerSec;
    }

    public void setEnableAdminServer(boolean enableAdminServer) {
        this.enableAdminServer = enableAdminServer;
    }

    public boolean isJmxEnabled() {
        return enableJmx;
    }

    public void setEnableJmx(boolean enableJmx) {
        this.enableJmx = enableJmx;
    }

    public long getPusherPollMs() {
        return pusherPollMs;
    }

    public boolean isGuiEnabled() {
        return enableGui;
    }

    public void setEnableGui(boolean enableGui) {
        this.enableGui = enableGui;
    }

    public String getMysqlUsername() {
        return mysqlUsername;
    }

    public void setMysqlUsername(String mysqlUsername) {
        this.mysqlUsername = mysqlUsername;
    }

    public String getMysqlPassword() {
        return mysqlPassword;
    }

    public void setMysqlPassword(String mysqlPassword) {
        this.mysqlPassword = mysqlPassword;
    }

    public String getMysqlDatabaseName() {
        return mysqlDatabaseName;
    }

    public void setMysqlDatabaseName(String mysqlDatabaseName) {
        this.mysqlDatabaseName = mysqlDatabaseName;
    }

    public String getMysqlHost() {
        return mysqlHost;
    }

    public void setMysqlHost(String mysqlHost) {
        this.mysqlHost = mysqlHost;
    }

    public int getMysqlPort() {
        return mysqlPort;
    }

    public void setMysqlPort(int mysqlPort) {
        this.mysqlPort = mysqlPort;
    }

    public String getSlopStoreType() {
        return slopStoreType;
    }

    public void setSlopStoreType(String slopStoreType) {
        this.slopStoreType = slopStoreType;
    }

    public int getSocketTimeoutMs() {
        return this.socketTimeoutMs;
    }

    public void setSocketTimeoutMs(int socketTimeoutMs) {
        this.socketTimeoutMs = socketTimeoutMs;
    }

    public int getRoutingTimeoutMs() {
        return this.clientRoutingTimeoutMs;
    }

    public void setClientRoutingTimeoutMs(int routingTimeoutMs) {
        this.clientRoutingTimeoutMs = routingTimeoutMs;
    }

    public int getClientMaxConnectionsPerNode() {
        return clientMaxConnectionsPerNode;
    }

    public void setClientMaxConnectionsPerNode(int maxConnectionsPerNode) {
        this.clientMaxConnectionsPerNode = maxConnectionsPerNode;
    }

    public int getClientConnectionTimeoutMs() {
        return clientConnectionTimeoutMs;
    }

    public void setClientConnectionTimeoutMs(int connectionTimeoutMs) {
        this.clientConnectionTimeoutMs = connectionTimeoutMs;
    }

    public int getClientNodeBannageMs() {
        return clientNodeBannageMs;
    }

    public void setClientNodeBannageMs(int nodeBannageMs) {
        this.clientNodeBannageMs = nodeBannageMs;
    }

    public int getClientMaxThreads() {
        return clientMaxThreads;
    }

    public void setClientMaxThreads(int clientMaxThreads) {
        this.clientMaxThreads = clientMaxThreads;
    }

    public int getClientThreadIdleMs() {
        return clientThreadIdleMs;
    }

    public void setClientThreadIdleMs(int clientThreadIdleMs) {
        this.clientThreadIdleMs = clientThreadIdleMs;
    }

    public int getClientMaxQueuedRequests() {
        return clientMaxQueuedRequests;
    }

    public void setClientMaxQueuedRequests(int clientMaxQueuedRequests) {
        this.clientMaxQueuedRequests = clientMaxQueuedRequests;
    }

    public boolean isSlopEnabled() {
        return this.enableSlop;
    }

    public void setEnableSlop(boolean enableSlop) {
        this.enableSlop = enableSlop;
    }

    public boolean isVerboseLoggingEnabled() {
        return this.enableVerboseLogging;
    }

    public void setEnableVerboseLogging(boolean enableVerboseLogging) {
        this.enableVerboseLogging = enableVerboseLogging;
    }

    public boolean isStatTrackingEnabled() {
        return this.enableStatTracking;
    }

    public void setEnableStatTracking(boolean enableStatTracking) {
        this.enableStatTracking = enableStatTracking;
    }

    public boolean isMetadataCheckingEnabled() {
        return enableMetadataChecking;
    }

    public void setEnableMetadataChecking(boolean enableMetadataChecking) {
        this.enableMetadataChecking = enableMetadataChecking;
    }

    public boolean isRedirectRoutingEnabled() {
        return enableRedirectRouting;
    }

    public void setEnableRedirectRouting(boolean enableRedirectRouting) {
        this.enableRedirectRouting = enableRedirectRouting;
    }

    public long getBdbCheckpointBytes() {
        return this.bdbCheckpointBytes;
    }

    public void setBdbCheckpointBytes(long bdbCheckpointBytes) {
        this.bdbCheckpointBytes = bdbCheckpointBytes;
    }

    public long getBdbCheckpointMs() {
        return this.bdbCheckpointMs;
    }

    public void setBdbCheckpointMs(long bdbCheckpointMs) {
        this.bdbCheckpointMs = bdbCheckpointMs;
    }

    public int getSchedulerThreads() {
        return schedulerThreads;
    }

    public void setSchedulerThreads(int schedulerThreads) {
        this.schedulerThreads = schedulerThreads;
    }

    public String getReadOnlyDataStorageDirectory() {
        return this.readOnlyStorageDir;
    }

    public void setReadOnlyDataStorageDirectory(String readOnlyStorageDir) {
        this.readOnlyStorageDir = readOnlyStorageDir;
    }

    public int getReadOnlyBackups() {
        return readOnlyBackups;
    }

    public void setReadOnlyBackups(int readOnlyBackups) {
        this.readOnlyBackups = readOnlyBackups;
    }

    public boolean isBdbWriteTransactionsEnabled() {
        return bdbWriteTransactions;
    }

    public void setBdbWriteTransactions(boolean bdbWriteTransactions) {
        this.bdbWriteTransactions = bdbWriteTransactions;
    }

    public boolean isBdbSortedDuplicatesEnabled() {
        return this.bdbSortedDuplicates;
    }

    public void setBdbSortedDuplicates(boolean enable) {
        this.bdbSortedDuplicates = enable;
    }

    public void setBdbOneEnvPerStore(boolean bdbOneEnvPerStore) {
        this.bdbOneEnvPerStore = bdbOneEnvPerStore;
    }

    public boolean isBdbOneEnvPerStore() {
        return bdbOneEnvPerStore;
    }

    public int getSocketBufferSize() {
        return socketBufferSize;
    }

    public void setSocketBufferSize(int socketBufferSize) {
        this.socketBufferSize = socketBufferSize;
    }

    public boolean getUseNioConnector() {
        return this.useNioConnector;
    }

    public void setUseNioConnector(boolean useNio) {
        this.useNioConnector = useNio;
    }

    public int getNioConnectorSelectors() {
        return nioConnectorSelectors;
    }

    public void setNioConnectorSelectors(int nioConnectorSelectors) {
        this.nioConnectorSelectors = nioConnectorSelectors;
    }

    public int getAdminSocketBufferSize() {
        return adminStreamBufferSize;
    }

    public void setAdminSocketBufferSize(int socketBufferSize) {
        this.adminStreamBufferSize = socketBufferSize;
    }

    public List<String> getStorageConfigurations() {
        return storageConfigurations;
    }

    public void setStorageConfigurations(List<String> storageConfigurations) {
        this.storageConfigurations = storageConfigurations;
    }

    public Props getAllProps() {
        return this.allProps;
    }

    public void setRequestFormatType(RequestFormatType type) {
        this.requestFormatType = type;
    }

    public RequestFormatType getRequestFormatType() {
        return this.requestFormatType;
    }

    public boolean isServerRoutingEnabled() {
        return this.enableServerRouting;
    }

    public void setEnableServerRouting(boolean enableServerRouting) {
        this.enableServerRouting = enableServerRouting;
    }

    public int getNumCleanupPermits() {
        return numCleanupPermits;
    }

    public void setNumCleanupPermits(int numCleanupPermits) {
        this.numCleanupPermits = numCleanupPermits;
    }

    public int getRetentionCleanupFirstStartTimeInHour() {
        return retentionCleanupFirstStartTimeInHour;
    }

    public void setRetentionCleanupFirstStartTimeInHour(int retentionCleanupFirstStartTimeInHour) {
        this.retentionCleanupFirstStartTimeInHour = retentionCleanupFirstStartTimeInHour;
    }

    public int getRetentionCleanupScheduledPeriodInHour() {
        return retentionCleanupScheduledPeriodInHour;
    }

    public void setRetentionCleanupScheduledPeriodInHour(int retentionCleanupScheduledPeriodInHour) {
        this.retentionCleanupScheduledPeriodInHour = retentionCleanupScheduledPeriodInHour;
    }

    public int getAdminSocketTimeout() {
        return adminSocketTimeout;
    }

    public void setAdminSocketTimeout(int adminSocketTimeout) {
        this.adminSocketTimeout = adminSocketTimeout;
    }

    public int getAdminConnectionTimeout() {
        return adminConnectionTimeout;
    }

    public void setAdminConnectionTimeout(int adminConnectionTimeout) {
        this.adminConnectionTimeout = adminConnectionTimeout;
    }

<<<<<<< HEAD
    public void setMaxRebalancingAttempt(int maxRebalancingAttempt) {
        this.maxRebalancingAttempt = maxRebalancingAttempt;
    }

    public int getMaxRebalancingAttempt() {
        return this.maxRebalancingAttempt;
    }

    public int getRebalancingTimeout() {
        return rebalancingTimeoutInSeconds;
    }

    public void setRebalancingTimeout(int rebalancingTimeout) {
        this.rebalancingTimeoutInSeconds = rebalancingTimeout;
    }

    public VoldemortConfig(int nodeId, String voldemortHome) {
        this(new Props().with("node.id", nodeId).with("voldemort.home", voldemortHome));
    }

    public boolean isGossipEnabled() {
        return enableGossip;
    }

    public void setEnableGossip(boolean enableGossip) {
        this.enableGossip = enableGossip;
=======
    public String getReadOnlySearchStrategy() {
        return readOnlySearchStrategy;
    }

    public void setReadOnlySearchStrategy(String readOnlySearchStrategy) {
        this.readOnlySearchStrategy = readOnlySearchStrategy;
>>>>>>> f1e5ec71
    }

    public boolean isNetworkClassLoaderEnabled() {
        return enableNetworkClassLoader;
    }

    public void setEnableNetworkClassLoader(boolean enableNetworkClassLoader) {
        this.enableNetworkClassLoader = enableNetworkClassLoader;
    }
<<<<<<< HEAD

    public int getRebalancingServicePeriod() {
        return rebalancingServicePeriod;
    }

    public void setEnableRebalanceService(boolean enableRebalanceService) {
        this.enableRebalanceService = enableRebalanceService;
    }

    public boolean isEnableRebalanceService() {
        return enableRebalanceService;
    }

    public void setEnableDeleteAfterRebalancing(boolean enableDeleteAfterRebalancing) {
        this.enableDeleteAfterRebalancing = enableDeleteAfterRebalancing;
    }

    public boolean isDeleteAfterRebalancingEnabled() {
        return enableDeleteAfterRebalancing;
    }

=======
>>>>>>> f1e5ec71
}<|MERGE_RESOLUTION|>--- conflicted
+++ resolved
@@ -117,11 +117,8 @@
     private boolean enableMetadataChecking;
     private boolean enableRedirectRouting;
     private boolean enableNetworkClassLoader;
-<<<<<<< HEAD
     private boolean enableGossip;
     private boolean enableRebalanceService;
-=======
->>>>>>> f1e5ec71
 
     private List<String> storageConfigurations;
 
@@ -134,7 +131,6 @@
     private int adminStreamBufferSize;
     private int adminSocketTimeout;
     private int adminConnectionTimeout;
-<<<<<<< HEAD
 
     private int streamMaxReadBytesPerSec;
     private int streamMaxWriteBytesPerSec;
@@ -148,11 +144,6 @@
     }
 
     private int gossipInterval;
-=======
-    private int streamMaxReadBytesPerSec;
-    private int streamMaxWriteBytesPerSec;
->>>>>>> f1e5ec71
-
     private int retentionCleanupFirstStartTimeInHour;
     private int retentionCleanupScheduledPeriodInHour;
 
@@ -220,15 +211,8 @@
         this.adminConnectionTimeout = props.getInt("admin.client.socket.timeout.ms", 5 * 60 * 1000);
         this.adminSocketTimeout = props.getInt("admin.client.socket.timeout.ms", 10000);
 
-<<<<<<< HEAD
-        this.streamMaxReadBytesPerSec = props.getInt("stream.read.byte.per.sec",
-                                                     10 * 8 * 1024 * 1024);
-        this.streamMaxWriteBytesPerSec = props.getInt("stream.write.byte.per.sec",
-                                                      10 * 8 * 1024 * 1024);
-=======
         this.streamMaxReadBytesPerSec = props.getInt("stream.read.byte.per.sec", 10 * 1000 * 1000);
         this.streamMaxWriteBytesPerSec = props.getInt("stream.write.byte.per.sec", 10 * 1000 * 1000);
->>>>>>> f1e5ec71
 
         this.socketTimeoutMs = props.getInt("socket.timeout.ms", 4000);
         this.socketBufferSize = (int) props.getBytes("socket.buffer.size", 32 * 1024);
@@ -286,7 +270,6 @@
                                                    RequestFormatType.VOLDEMORT_V1.getCode());
         this.requestFormatType = RequestFormatType.fromCode(requestFormatName);
 
-<<<<<<< HEAD
         // rebalancing parameters
         this.maxRebalancingAttempt = props.getInt("max.rebalancing.attempts", 3);
         this.rebalancingTimeoutInSeconds = props.getInt("rebalancing.timeout.seconds", 60 * 60);
@@ -295,11 +278,7 @@
 
         // network class loader disable by default.
         this.enableNetworkClassLoader = props.getBoolean("enable.network.classloader", false);
-=======
-        // network class loader disable by default.
-        this.enableNetworkClassLoader = props.getBoolean("enable.network.classloader", false);
-
->>>>>>> f1e5ec71
+
         validateParams();
     }
 
@@ -950,7 +929,6 @@
         this.adminConnectionTimeout = adminConnectionTimeout;
     }
 
-<<<<<<< HEAD
     public void setMaxRebalancingAttempt(int maxRebalancingAttempt) {
         this.maxRebalancingAttempt = maxRebalancingAttempt;
     }
@@ -977,14 +955,14 @@
 
     public void setEnableGossip(boolean enableGossip) {
         this.enableGossip = enableGossip;
-=======
+    }
+
     public String getReadOnlySearchStrategy() {
         return readOnlySearchStrategy;
     }
 
     public void setReadOnlySearchStrategy(String readOnlySearchStrategy) {
         this.readOnlySearchStrategy = readOnlySearchStrategy;
->>>>>>> f1e5ec71
     }
 
     public boolean isNetworkClassLoaderEnabled() {
@@ -994,7 +972,6 @@
     public void setEnableNetworkClassLoader(boolean enableNetworkClassLoader) {
         this.enableNetworkClassLoader = enableNetworkClassLoader;
     }
-<<<<<<< HEAD
 
     public int getRebalancingServicePeriod() {
         return rebalancingServicePeriod;
@@ -1015,7 +992,4 @@
     public boolean isDeleteAfterRebalancingEnabled() {
         return enableDeleteAfterRebalancing;
     }
-
-=======
->>>>>>> f1e5ec71
 }