--- conflicted
+++ resolved
@@ -853,7 +853,6 @@
         this.numCleanupPermits = numCleanupPermits;
     }
 
-<<<<<<< HEAD
     public String getFailureDetector() {
         return failureDetector;
     }
@@ -862,7 +861,6 @@
         this.failureDetector = failureDetector;
     }
 
-=======
     public int getRetentionCleanupFirstStartTimeInHour() {
         return retentionCleanupFirstStartTimeInHour;
     }
@@ -878,5 +876,5 @@
     public void setRetentionCleanupScheduledPeriodInHour(int retentionCleanupScheduledPeriodInHour) {
         this.retentionCleanupScheduledPeriodInHour = retentionCleanupScheduledPeriodInHour;
     }
->>>>>>> b20e97b0
+
 }