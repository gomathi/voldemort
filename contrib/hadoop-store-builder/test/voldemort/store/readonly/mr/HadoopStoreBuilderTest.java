--- conflicted
+++ resolved
@@ -220,25 +220,16 @@
         // open store
         @SuppressWarnings("unchecked")
         Serializer<Object> serializer = (Serializer<Object>) new DefaultSerializerFactory().getSerializer(serDef);
-<<<<<<< HEAD
         Store<Object, Object, Object> store = SerializingStore.wrap(new ReadOnlyStorageEngine(storeName,
                                                                                               new BinarySearchStrategy(),
+                                                                                              new RoutingStrategyFactory().updateRoutingStrategy(def,
+                                                                                                                                                 cluster),
+                                                                                              0,
                                                                                               storeDir,
                                                                                               1),
                                                                     serializer,
                                                                     serializer,
                                                                     serializer);
-=======
-        Store<Object, Object> store = SerializingStore.wrap(new ReadOnlyStorageEngine(storeName,
-                                                                                      new BinarySearchStrategy(),
-                                                                                      new RoutingStrategyFactory().updateRoutingStrategy(def,
-                                                                                                                                         cluster),
-                                                                                      0,
-                                                                                      storeDir,
-                                                                                      1),
-                                                            serializer,
-                                                            serializer);
->>>>>>> 01fad80c
 
         // check values
         for(Map.Entry<String, String> entry: values.entrySet()) {
